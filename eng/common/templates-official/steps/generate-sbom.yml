steps:
<<<<<<< HEAD
- task: PowerShell@2 
  displayName: Prep for SBOM generation in (Non-linux)
  condition: or(eq(variables['Agent.Os'], 'Windows_NT'), eq(variables['Agent.Os'], 'Darwin'))
  inputs: 
    filePath: ./eng/common/generate-sbom-prep.ps1
    arguments: ${{parameters.manifestDirPath}}

# Chmodding is a workaround for https://github.com/dotnet/arcade/issues/8461
- script: |
    chmod +x ./eng/common/generate-sbom-prep.sh
    ./eng/common/generate-sbom-prep.sh ${{parameters.manifestDirPath}}
  displayName: Prep for SBOM generation in (Linux)
  condition: eq(variables['Agent.Os'], 'Linux')
  continueOnError: ${{ parameters.sbomContinueOnError }}

- task: AzureArtifacts.manifest-generator-task.manifest-generator-task.ManifestGeneratorTask@0
  displayName: 'Generate SBOM manifest'
  continueOnError: ${{ parameters.sbomContinueOnError }}
  inputs:
      PackageName: ${{ parameters.packageName }}
      BuildDropPath: ${{ parameters.buildDropPath }}
      PackageVersion: ${{ parameters.packageVersion }}
      ManifestDirPath: ${{ parameters.manifestDirPath }}/$(ARTIFACT_NAME)
      ${{ if ne(parameters.IgnoreDirectories, '') }}:
        AdditionalComponentDetectorArgs: '--IgnoreDirectories ${{ parameters.IgnoreDirectories }}'
=======
- template: /eng/common/core-templates/steps/generate-sbom.yml
  parameters:
    is1ESPipeline: true
>>>>>>> c07d3300

    ${{ each parameter in parameters }}:
      ${{ parameter.key }}: ${{ parameter.value }}<|MERGE_RESOLUTION|>--- conflicted
+++ resolved
@@ -1,35 +1,7 @@
 steps:
-<<<<<<< HEAD
-- task: PowerShell@2 
-  displayName: Prep for SBOM generation in (Non-linux)
-  condition: or(eq(variables['Agent.Os'], 'Windows_NT'), eq(variables['Agent.Os'], 'Darwin'))
-  inputs: 
-    filePath: ./eng/common/generate-sbom-prep.ps1
-    arguments: ${{parameters.manifestDirPath}}
-
-# Chmodding is a workaround for https://github.com/dotnet/arcade/issues/8461
-- script: |
-    chmod +x ./eng/common/generate-sbom-prep.sh
-    ./eng/common/generate-sbom-prep.sh ${{parameters.manifestDirPath}}
-  displayName: Prep for SBOM generation in (Linux)
-  condition: eq(variables['Agent.Os'], 'Linux')
-  continueOnError: ${{ parameters.sbomContinueOnError }}
-
-- task: AzureArtifacts.manifest-generator-task.manifest-generator-task.ManifestGeneratorTask@0
-  displayName: 'Generate SBOM manifest'
-  continueOnError: ${{ parameters.sbomContinueOnError }}
-  inputs:
-      PackageName: ${{ parameters.packageName }}
-      BuildDropPath: ${{ parameters.buildDropPath }}
-      PackageVersion: ${{ parameters.packageVersion }}
-      ManifestDirPath: ${{ parameters.manifestDirPath }}/$(ARTIFACT_NAME)
-      ${{ if ne(parameters.IgnoreDirectories, '') }}:
-        AdditionalComponentDetectorArgs: '--IgnoreDirectories ${{ parameters.IgnoreDirectories }}'
-=======
 - template: /eng/common/core-templates/steps/generate-sbom.yml
   parameters:
     is1ESPipeline: true
->>>>>>> c07d3300
 
     ${{ each parameter in parameters }}:
       ${{ parameter.key }}: ${{ parameter.value }}
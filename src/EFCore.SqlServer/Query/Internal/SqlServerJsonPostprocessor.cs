--- conflicted
+++ resolved
@@ -72,12 +72,9 @@
         switch (expression)
         {
             case ShapedQueryExpression shapedQueryExpression:
-<<<<<<< HEAD
-                return shapedQueryExpression
+                shapedQueryExpression = shapedQueryExpression
                     .UpdateQueryExpression(Visit(shapedQueryExpression.QueryExpression))
                     .UpdateShaperExpression(Visit(shapedQueryExpression.ShaperExpression));
-=======
-                shapedQueryExpression = shapedQueryExpression.UpdateQueryExpression(Visit(shapedQueryExpression.QueryExpression));
 
                 if (!UseOldBehavior32976)
                 {
@@ -85,7 +82,6 @@
                 }
 
                 return shapedQueryExpression;
->>>>>>> 0b5e148c
 
             case SelectExpression selectExpression:
             {

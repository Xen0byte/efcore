--- conflicted
+++ resolved
@@ -2,10 +2,7 @@
 // The .NET Foundation licenses this file to you under the MIT license.
 
 using System.Collections.Concurrent;
-<<<<<<< HEAD
-=======
 using System.Diagnostics.CodeAnalysis;
->>>>>>> 5d0d937a
 using JetBrains.Annotations;
 using Microsoft.EntityFrameworkCore.ChangeTracking.Internal;
 
@@ -19,12 +16,6 @@
 /// </summary>
 public class EntityFinderSource : IEntityFinderSource
 {
-<<<<<<< HEAD
-    private static readonly MethodInfo GenericCreate
-        = typeof(EntityFinderSource).GetTypeInfo().GetDeclaredMethod(nameof(CreateConstructor))!;
-
-=======
->>>>>>> 5d0d937a
     private readonly ConcurrentDictionary<Type, Func<IStateManager, IDbSetSource, IDbSetCache, IEntityType, IEntityFinder>> _cache
         = new();
 
@@ -42,12 +33,8 @@
         => _cache.GetOrAdd(
             type.ClrType,
             t => (Func<IStateManager, IDbSetSource, IDbSetCache, IEntityType, IEntityFinder>)
-<<<<<<< HEAD
-                GenericCreate.MakeGenericMethod(t).Invoke(null, null)!)(stateManager, setSource, setCache, type);
-=======
                 typeof(EntityFinderSource).GetMethod(nameof(CreateConstructor), BindingFlags.NonPublic | BindingFlags.Static)!
                     .MakeGenericMethod(t).Invoke(null, null)!)(stateManager, setSource, setCache, type);
->>>>>>> 5d0d937a
 
     [UsedImplicitly]
     private static Func<IStateManager, IDbSetSource, IDbSetCache, IEntityType, IEntityFinder> CreateConstructor<TEntity>()

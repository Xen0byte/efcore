// Licensed to the .NET Foundation under one or more agreements.
// The .NET Foundation licenses this file to you under the MIT license.

using System.Diagnostics.CodeAnalysis;
using System.Text;
using Microsoft.EntityFrameworkCore.Metadata.Internal;

namespace Microsoft.EntityFrameworkCore.Metadata;

/// <summary>
///     Metadata about the shape of entities, the relationships between them, and how they map to
///     the database. A model is typically created by overriding the
///     <see cref="DbContext.OnModelCreating(ModelBuilder)" /> method on a derived <see cref="DbContext" />.
/// </summary>
/// <remarks>
///     See <see href="https://aka.ms/efcore-docs-modeling">Modeling entity types and relationships</see> for more information and examples.
/// </remarks>
public interface IReadOnlyModel : IReadOnlyAnnotatable
{
    /// <summary>
    ///     Gets the default change tracking strategy being used for entities in the model. This strategy indicates how the
    ///     context detects changes to properties for an instance of an entity type.
    /// </summary>
    /// <remarks>
    ///     See <see href="https://aka.ms/efcore-docs-modeling">Modeling entity types and relationships</see> for more information and examples.
    /// </remarks>
    /// <returns>The change tracking strategy.</returns>
    ChangeTrackingStrategy GetChangeTrackingStrategy();

    /// <summary>
    ///     Gets the <see cref="PropertyAccessMode" /> being used for properties of entity types in this model.
    /// </summary>
    /// <remarks>
    ///     <para>
    ///         Note that individual entity types can override this access mode, and individual properties of
    ///         entity types can override the access mode set on the entity type. The value returned here will
    ///         be used for any property for which no override has been specified.
    ///     </para>
    ///     <para>
    ///         See <see href="https://aka.ms/efcore-docs-modeling">Modeling entity types and relationships</see> for more information and
    ///         examples.
    ///     </para>
    /// </remarks>
    /// <returns>The access mode being used.</returns>
    [DebuggerStepThrough]
    PropertyAccessMode GetPropertyAccessMode();

    /// <summary>
    ///     Gets the EF Core assembly version used to build this model.
    /// </summary>
    /// <remarks>
    ///     See <see href="https://aka.ms/efcore-docs-modeling">Modeling entity types and relationships</see> for more information and examples.
    /// </remarks>
    string? GetProductVersion()
        => this[CoreAnnotationNames.ProductVersion] as string;

    /// <summary>
    ///     Gets a value indicating whether the CLR type is used by shared type entities in the model.
    /// </summary>
    /// <remarks>
    ///     See <see href="https://aka.ms/efcore-docs-modeling">Modeling entity types and relationships</see> for more information and examples.
    /// </remarks>
    /// <param name="type">The CLR type.</param>
    /// <returns>Whether the CLR type is used by shared type entities in the model.</returns>
    bool IsShared([DynamicallyAccessedMembers(DynamicallyAccessedMemberTypes.Interfaces)] Type type);

    /// <summary>
    ///     Gets all entity types defined in the model.
    /// </summary>
    /// <remarks>
    ///     See <see href="https://aka.ms/efcore-docs-modeling">Modeling entity types and relationships</see> for more information and examples.
    /// </remarks>
    /// <returns>All entity types defined in the model.</returns>
    IEnumerable<IReadOnlyEntityType> GetEntityTypes();

    /// <summary>
    ///     Gets the entity type with the given name. Returns <see langword="null" /> if no entity type with the given name is found
    ///     or the given CLR type is being used by shared type entity type
    ///     or the entity type has a defining navigation.
    /// </summary>
    /// <remarks>
    ///     See <see href="https://aka.ms/efcore-docs-modeling">Modeling entity types and relationships</see> for more information and examples.
    /// </remarks>
    /// <param name="name">The name of the entity type to find.</param>
    /// <returns>The entity type, or <see langword="null" /> if none is found.</returns>
    IReadOnlyEntityType? FindEntityType(string name);

    /// <summary>
    ///     Gets the entity type for the given base name, defining navigation name
    ///     and the defining entity type. Returns <see langword="null" /> if no matching entity type is found.
    /// </summary>
    /// <remarks>
    ///     See <see href="https://aka.ms/efcore-docs-modeling">Modeling entity types and relationships</see> for more information and examples.
    /// </remarks>
    /// <param name="name">The name of the entity type to find.</param>
    /// <param name="definingNavigationName">The defining navigation of the entity type to find.</param>
    /// <param name="definingEntityType">The defining entity type of the entity type to find.</param>
    /// <returns>The entity type, or <see langword="null" /> if none is found.</returns>
    IReadOnlyEntityType? FindEntityType(
        string name,
        string definingNavigationName,
        IReadOnlyEntityType definingEntityType);

    /// <summary>
    ///     Gets the entity that maps the given entity class. Returns <see langword="null" /> if no entity type with
    ///     the given CLR type is found or the given CLR type is being used by shared type entity type
    ///     or the entity type has a defining navigation.
    /// </summary>
    /// <remarks>
    ///     See <see href="https://aka.ms/efcore-docs-modeling">Modeling entity types and relationships</see> for more information and examples.
    /// </remarks>
    /// <param name="type">The type to find the corresponding entity type for.</param>
    /// <returns>The entity type, or <see langword="null" /> if none is found.</returns>
    IReadOnlyEntityType? FindEntityType(Type type);

    /// <summary>
    ///     Gets the entity type for the given type, defining navigation name
    ///     and the defining entity type. Returns <see langword="null" /> if no matching entity type is found.
    /// </summary>
    /// <remarks>
    ///     See <see href="https://aka.ms/efcore-docs-modeling">Modeling entity types and relationships</see> for more information and examples.
    /// </remarks>
    /// <param name="type">The type of the entity type to find.</param>
    /// <param name="definingNavigationName">The defining navigation of the entity type to find.</param>
    /// <param name="definingEntityType">The defining entity type of the entity type to find.</param>
    /// <returns>The entity type, or <see langword="null" /> if none is found.</returns>
    IReadOnlyEntityType? FindEntityType(
        Type type,
        string definingNavigationName,
        IReadOnlyEntityType definingEntityType);

    /// <summary>
    ///     Gets the entity types matching the given type.
    /// </summary>
    /// <remarks>
    ///     See <see href="https://aka.ms/efcore-docs-modeling">Modeling entity types and relationships</see> for more information and examples.
    /// </remarks>
    /// <param name="type">The type of the entity type to find.</param>
    /// <returns>The entity types found.</returns>
    IEnumerable<IReadOnlyEntityType> FindEntityTypes(Type type);

    /// <summary>
    ///     Returns the entity types corresponding to the least derived types from the given.
    /// </summary>
    /// <remarks>
    ///     See <see href="https://aka.ms/efcore-docs-modeling">Modeling entity types and relationships</see> for more information and examples.
    /// </remarks>
    /// <param name="type">The base type.</param>
    /// <param name="condition">An optional condition for filtering entity types.</param>
    /// <returns>List of entity types corresponding to the least derived types from the given.</returns>
    IEnumerable<IReadOnlyEntityType> FindLeastDerivedEntityTypes(
        Type type,
        Func<IReadOnlyEntityType, bool>? condition = null)
    {
        var derivedLevels = new Dictionary<Type, int> { [type] = 0 };

        var leastDerivedTypesGroups = GetEntityTypes()
            .GroupBy(t => GetDerivedLevel(t.ClrType, derivedLevels))
            .Where(g => g.Key != int.MaxValue)
            .OrderBy(g => g.Key);

        foreach (var leastDerivedTypes in leastDerivedTypesGroups)
        {
            if (condition == null)
            {
                return leastDerivedTypes.ToList();
            }

            var filteredTypes = leastDerivedTypes.Where(condition).ToList();
            if (filteredTypes.Count > 0)
            {
                return filteredTypes;
            }
        }

        return Enumerable.Empty<IReadOnlyEntityType>();
    }

    private static int GetDerivedLevel(Type? derivedType, Dictionary<Type, int> derivedLevels)
    {
        if (derivedType?.BaseType == null)
        {
            return int.MaxValue;
        }

<<<<<<< HEAD
        if (derivedLevels.TryGetValue(derivedType, out var level))
=======
        /// <summary>
        ///     This is an internal API that supports the Entity Framework Core infrastructure and not subject to
        ///     the same compatibility standards as public APIs. It may be changed or removed without notice in
        ///     any release. You should only use it directly in your code with extreme caution and knowing that
        ///     doing so can result in application failures when updating to a new Entity Framework Core release.
        /// </summary>
        [EntityFrameworkInternal]
        public Guid ModelId { get; }

        /// <summary>
        ///     <para>
        ///         Creates a human-readable representation of the given metadata.
        ///     </para>
        ///     <para>
        ///         Warning: Do not rely on the format of the returned string.
        ///         It is designed for debugging only and may change arbitrarily between releases.
        ///     </para>
        /// </summary>
        /// <remarks>
        ///     See <see href="https://aka.ms/efcore-docs-modeling">Modeling entity types and relationships</see> and
        ///     <see href="https://aka.ms/efcore-docs-debug-views">EF Core debug views</see> for more information.
        /// </remarks>
        /// <param name="options">Options for generating the string.</param>
        /// <param name="indent">The number of indent spaces to use before each new line.</param>
        /// <returns>A human-readable representation.</returns>
        string ToDebugString(MetadataDebugStringOptions options = MetadataDebugStringOptions.ShortDefault, int indent = 0)
>>>>>>> 4a81376b
        {
            return level;
        }

        var baseType = derivedType.BaseType;
        level = GetDerivedLevel(baseType, derivedLevels);
        level += level == int.MaxValue ? 0 : 1;
        derivedLevels.Add(derivedType, level);
        return level;
    }

    /// <summary>
    ///     <para>
    ///         Creates a human-readable representation of the given metadata.
    ///     </para>
    ///     <para>
    ///         Warning: Do not rely on the format of the returned string.
    ///         It is designed for debugging only and may change arbitrarily between releases.
    ///     </para>
    /// </summary>
    /// <remarks>
    ///     See <see href="https://aka.ms/efcore-docs-modeling">Modeling entity types and relationships</see> and
    ///     <see href="https://aka.ms/efcore-docs-debug-views">EF Core debug views</see> for more information and examples.
    /// </remarks>
    /// <param name="options">Options for generating the string.</param>
    /// <param name="indent">The number of indent spaces to use before each new line.</param>
    /// <returns>A human-readable representation.</returns>
    string ToDebugString(MetadataDebugStringOptions options = MetadataDebugStringOptions.ShortDefault, int indent = 0)
    {
        var builder = new StringBuilder();
        var indentString = new string(' ', indent);

        try
        {
            builder.Append(indentString).Append("Model: ");

            if (this is Model
                && GetChangeTrackingStrategy() != ChangeTrackingStrategy.Snapshot)
            {
                builder.Append(" ChangeTrackingStrategy.").Append(GetChangeTrackingStrategy());
            }

            foreach (var entityType in GetEntityTypes())
            {
                builder.AppendLine().Append(entityType.ToDebugString(options, indent + 2));
            }

            if ((options & MetadataDebugStringOptions.IncludeAnnotations) != 0)
            {
                builder.Append(AnnotationsToDebugString(indent));
            }
        }
        catch (Exception exception)
        {
            builder.AppendLine().AppendLine(CoreStrings.DebugViewError(exception.Message));
        }

        return builder.ToString();
    }
}<|MERGE_RESOLUTION|>--- conflicted
+++ resolved
@@ -183,10 +183,19 @@
             return int.MaxValue;
         }
 
-<<<<<<< HEAD
         if (derivedLevels.TryGetValue(derivedType, out var level))
-=======
-        /// <summary>
+        {
+            return level;
+        }
+
+        var baseType = derivedType.BaseType;
+        level = GetDerivedLevel(baseType, derivedLevels);
+        level += level == int.MaxValue ? 0 : 1;
+        derivedLevels.Add(derivedType, level);
+        return level;
+    }
+
+    /// <summary>
         ///     This is an internal API that supports the Entity Framework Core infrastructure and not subject to
         ///     the same compatibility standards as public APIs. It may be changed or removed without notice in
         ///     any release. You should only use it directly in your code with extreme caution and knowing that
@@ -196,35 +205,6 @@
         public Guid ModelId { get; }
 
         /// <summary>
-        ///     <para>
-        ///         Creates a human-readable representation of the given metadata.
-        ///     </para>
-        ///     <para>
-        ///         Warning: Do not rely on the format of the returned string.
-        ///         It is designed for debugging only and may change arbitrarily between releases.
-        ///     </para>
-        /// </summary>
-        /// <remarks>
-        ///     See <see href="https://aka.ms/efcore-docs-modeling">Modeling entity types and relationships</see> and
-        ///     <see href="https://aka.ms/efcore-docs-debug-views">EF Core debug views</see> for more information.
-        /// </remarks>
-        /// <param name="options">Options for generating the string.</param>
-        /// <param name="indent">The number of indent spaces to use before each new line.</param>
-        /// <returns>A human-readable representation.</returns>
-        string ToDebugString(MetadataDebugStringOptions options = MetadataDebugStringOptions.ShortDefault, int indent = 0)
->>>>>>> 4a81376b
-        {
-            return level;
-        }
-
-        var baseType = derivedType.BaseType;
-        level = GetDerivedLevel(baseType, derivedLevels);
-        level += level == int.MaxValue ? 0 : 1;
-        derivedLevels.Add(derivedType, level);
-        return level;
-    }
-
-    /// <summary>
     ///     <para>
     ///         Creates a human-readable representation of the given metadata.
     ///     </para>

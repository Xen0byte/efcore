--- conflicted
+++ resolved
@@ -1,11 +1,8 @@
 // Licensed to the .NET Foundation under one or more agreements.
 // The .NET Foundation licenses this file to you under the MIT license.
 
-<<<<<<< HEAD
-=======
 using System.Diagnostics.CodeAnalysis;
 
->>>>>>> 5d0d937a
 namespace Microsoft.EntityFrameworkCore.Metadata.Builders;
 
 /// <summary>
@@ -70,11 +67,7 @@
     /// </returns>
     IConventionEntityTypeBuilder? SharedTypeEntity(
         string name,
-<<<<<<< HEAD
-        Type type,
-=======
-        [DynamicallyAccessedMembers(IEntityType.DynamicallyAccessedMemberTypes)] Type type,
->>>>>>> 5d0d937a
+        [DynamicallyAccessedMembers(IEntityType.DynamicallyAccessedMemberTypes)] Type type,
         bool? shouldBeOwned = false,
         bool fromDataAnnotation = false);
 
@@ -93,14 +86,10 @@
     ///     An object that can be used to configure the entity type if the entity type was added or already part of the model,
     ///     <see langword="null" /> otherwise.
     /// </returns>
-<<<<<<< HEAD
-    IConventionEntityTypeBuilder? Entity(Type type, bool? shouldBeOwned = false, bool fromDataAnnotation = false);
-=======
     IConventionEntityTypeBuilder? Entity(
         [DynamicallyAccessedMembers(IEntityType.DynamicallyAccessedMemberTypes)] Type type,
         bool? shouldBeOwned = false,
         bool fromDataAnnotation = false);
->>>>>>> 5d0d937a
 
     /// <summary>
     ///     Returns an object that can be used to configure a given entity type with defining navigation.
@@ -135,11 +124,7 @@
     ///     <see langword="null" /> otherwise.
     /// </returns>
     IConventionEntityTypeBuilder? Entity(
-<<<<<<< HEAD
-        Type type,
-=======
-        [DynamicallyAccessedMembers(IEntityType.DynamicallyAccessedMemberTypes)] Type type,
->>>>>>> 5d0d937a
+        [DynamicallyAccessedMembers(IEntityType.DynamicallyAccessedMemberTypes)] Type type,
         string definingNavigationName,
         IConventionEntityType definingEntityType,
         bool fromDataAnnotation = false);
@@ -153,13 +138,9 @@
     /// <returns>
     ///     An object that can be used to provide default configuration for the owned entity types.
     /// </returns>
-<<<<<<< HEAD
-    IConventionOwnedEntityTypeBuilder? Owned(Type type, bool fromDataAnnotation = false);
-=======
     IConventionOwnedEntityTypeBuilder? Owned(
         [DynamicallyAccessedMembers(IEntityType.DynamicallyAccessedMemberTypes)] Type type,
         bool fromDataAnnotation = false);
->>>>>>> 5d0d937a
 
     /// <summary>
     ///     Indicates whether the given entity type name is ignored for the current configuration source.
@@ -167,11 +148,7 @@
     /// <param name="type">The name of the entity type that might be ignored.</param>
     /// <param name="fromDataAnnotation">Indicates whether the configuration was specified using a data annotation.</param>
     /// <returns><see langword="true" /> if the given entity type name is ignored.</returns>
-<<<<<<< HEAD
-    bool IsIgnored(Type type, bool fromDataAnnotation = false);
-=======
     bool IsIgnored([DynamicallyAccessedMembers(IEntityType.DynamicallyAccessedMemberTypes)] Type type, bool fromDataAnnotation = false);
->>>>>>> 5d0d937a
 
     /// <summary>
     ///     Indicates whether the given entity type name is ignored for the current configuration source.
@@ -190,13 +167,9 @@
     ///     The same builder instance so that additional configuration calls can be chained
     ///     if the given entity type was ignored, <see langword="null" /> otherwise.
     /// </returns>
-<<<<<<< HEAD
-    IConventionModelBuilder? Ignore(Type type, bool fromDataAnnotation = false);
-=======
     IConventionModelBuilder? Ignore(
         [DynamicallyAccessedMembers(IEntityType.DynamicallyAccessedMemberTypes)] Type type,
         bool fromDataAnnotation = false);
->>>>>>> 5d0d937a
 
     /// <summary>
     ///     Excludes the given entity type name from the model and prevents it from being added by convention.
@@ -225,11 +198,7 @@
     /// <param name="type">The entity type to be removed from the model.</param>
     /// <param name="fromDataAnnotation">Indicates whether the configuration was specified using a data annotation.</param>
     /// <returns><see langword="true" /> if the given entity type can be ignored.</returns>
-<<<<<<< HEAD
-    bool CanIgnore(Type type, bool fromDataAnnotation = false);
-=======
     bool CanIgnore([DynamicallyAccessedMembers(IEntityType.DynamicallyAccessedMemberTypes)] Type type, bool fromDataAnnotation = false);
->>>>>>> 5d0d937a
 
     /// <summary>
     ///     Returns a value indicating whether the given entity type name can be ignored from the current configuration source

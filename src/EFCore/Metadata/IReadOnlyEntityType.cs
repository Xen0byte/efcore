// Licensed to the .NET Foundation under one or more agreements.
// The .NET Foundation licenses this file to you under the MIT license.

using System.Text;
using Microsoft.EntityFrameworkCore.Metadata.Internal;

namespace Microsoft.EntityFrameworkCore.Metadata;

/// <summary>
///     Represents an entity type in a model.
/// </summary>
/// <remarks>
///     See <see href="https://aka.ms/efcore-docs-modeling">Modeling entity types and relationships</see> for more information and examples.
/// </remarks>
public interface IReadOnlyEntityType : IReadOnlyTypeBase
{
    /// <summary>
    ///     Gets the base type of this entity type. Returns <see langword="null" /> if this is not a
    ///     derived type in an inheritance hierarchy.
    /// </summary>
    IReadOnlyEntityType? BaseType { get; }

    /// <summary>
    ///     Gets the data stored in the model for the given entity type.
    /// </summary>
    /// <param name="providerValues">
    ///     If <see langword="true" /> then provider values are returned for properties with value converters.
    /// </param>
    /// <returns>The data.</returns>
    IEnumerable<IDictionary<string, object?>> GetSeedData(bool providerValues = false);

    /// <summary>
    ///     Gets the LINQ expression filter automatically applied to queries for this entity type.
    /// </summary>
    /// <returns>The LINQ expression filter.</returns>
    LambdaExpression? GetQueryFilter();

    /// <summary>
    ///     Returns the property that will be used for storing a discriminator value.
    /// </summary>
    /// <returns>The property that will be used for storing a discriminator value.</returns>
    IReadOnlyProperty? FindDiscriminatorProperty()
    {
        var propertyName = GetDiscriminatorPropertyName();
        return propertyName == null ? null : FindProperty(propertyName);
    }

    /// <summary>
    ///     Returns the name of the property that will be used for storing a discriminator value.
    /// </summary>
    /// <returns>The name of the property that will be used for storing a discriminator value.</returns>
    string? GetDiscriminatorPropertyName();

    /// <summary>
    ///     Returns the value indicating whether the discriminator mapping is complete for this entity type.
    /// </summary>
    bool GetIsDiscriminatorMappingComplete()
        => (bool?)this[CoreAnnotationNames.DiscriminatorMappingComplete]
            ?? true;

    /// <summary>
    ///     Returns the discriminator value for this entity type.
    /// </summary>
    /// <returns>The discriminator value for this entity type.</returns>
    object? GetDiscriminatorValue()
    {
        var annotation = FindAnnotation(CoreAnnotationNames.DiscriminatorValue);
        return annotation != null
            ? annotation.Value
            : !ClrType.IsInstantiable()
            || (BaseType == null && GetDirectlyDerivedTypes().Count() == 0)
                ? null
                : (object?)GetDefaultDiscriminatorValue();
    }

    /// <summary>
    ///     Returns the default discriminator value that would be used for this entity type.
    /// </summary>
    /// <returns>The default discriminator value for this entity type.</returns>
    string GetDefaultDiscriminatorValue()
        => !HasSharedClrType ? ClrType.ShortDisplayName() : ShortName();

    /// <summary>
    ///     Gets all types in the model from which this entity type derives, starting with the root.
    /// </summary>
    /// <returns>
    ///     The base types.
    /// </returns>
    IEnumerable<IReadOnlyEntityType> GetAllBaseTypes()
        => GetAllBaseTypesAscending().Reverse();

    /// <summary>
    ///     Gets all types in the model from which this entity type derives, starting with the closest one.
    /// </summary>
    /// <returns>
    ///     The base types.
    /// </returns>
    IEnumerable<IReadOnlyEntityType> GetAllBaseTypesAscending()
        => GetAllBaseTypesInclusiveAscending().Skip(1);

    /// <summary>
    ///     Returns all base types of this entity type, including the type itself, top to bottom.
    /// </summary>
    /// <returns>Base types.</returns>
    IEnumerable<IReadOnlyEntityType> GetAllBaseTypesInclusive()
        => GetAllBaseTypesInclusiveAscending().Reverse();

    /// <summary>
    ///     Returns all base types of this entity type, including the type itself, bottom to top.
    /// </summary>
    /// <returns>Base types.</returns>
    IEnumerable<IReadOnlyEntityType> GetAllBaseTypesInclusiveAscending()
    {
        var tmp = this;
        while (tmp != null)
        {
            yield return tmp;
            tmp = tmp.BaseType;
        }
    }

    /// <summary>
    ///     Gets all types in the model that derive from this entity type.
    /// </summary>
    /// <returns>The derived types.</returns>
    IEnumerable<IReadOnlyEntityType> GetDerivedTypes();

    /// <summary>
    ///     Returns all derived types of this entity type, including the type itself.
    /// </summary>
    /// <returns>Derived types.</returns>
    IEnumerable<IReadOnlyEntityType> GetDerivedTypesInclusive()
        => new[] { this }.Concat(GetDerivedTypes());

    /// <summary>
    ///     Gets all types in the model that directly derive from this entity type.
    /// </summary>
    /// <returns>The derived types.</returns>
    IEnumerable<IReadOnlyEntityType> GetDirectlyDerivedTypes();

    /// <summary>
    ///     Returns all the derived types of this entity type, including the type itself,
    ///     which are not <see langword="abstract" />.
    /// </summary>
    /// <returns>Non-abstract, derived types.</returns>
    IEnumerable<IReadOnlyEntityType> GetConcreteDerivedTypesInclusive()
        => GetDerivedTypesInclusive().Where(et => !et.IsAbstract());

    /// <summary>
    ///     Gets the root base type for a given entity type.
    /// </summary>
    /// <returns>
    ///     The root base type. If the given entity type is not a derived type, then the same entity type is returned.
    /// </returns>
    IReadOnlyEntityType GetRootType()
        => BaseType?.GetRootType() ?? this;

    /// <summary>
    ///     Determines if this type derives from (or is the same as) a given type.
    /// </summary>
    /// <param name="derivedType">The type to check whether it derives from this type.</param>
    /// <returns>
    ///     <see langword="true" /> if <paramref name="derivedType" /> derives from (or is the same as) this type,
    ///     otherwise <see langword="false" />.
    /// </returns>
    bool IReadOnlyTypeBase.IsAssignableFrom(IReadOnlyTypeBase derivedType)
        => derivedType is IReadOnlyEntityType derivedEntityType && IsAssignableFrom(derivedEntityType);

    /// <summary>
    ///     Determines if this entity type derives from (or is the same as) a given entity type.
    /// </summary>
    /// <param name="derivedType">The entity type to check whether it derives from this entity type.</param>
    /// <returns>
    ///     <see langword="true" /> if <paramref name="derivedType" /> derives from (or is the same as) this entity type,
    ///     otherwise <see langword="false" />.
    /// </returns>
    bool IsAssignableFrom(IReadOnlyEntityType derivedType)
    {
        Check.NotNull(derivedType, nameof(derivedType));

        if (derivedType == this)
        {
            return true;
        }

        if (!GetDirectlyDerivedTypes().Any())
        {
            return false;
        }

        var baseType = derivedType.BaseType;
        while (baseType != null)
        {
            if (baseType == this)
            {
                return true;
            }

            baseType = baseType.BaseType;
        }

        return false;
    }

    /// <summary>
    ///     Returns the closest entity type that is a parent of both given entity types. If one of the given entities is
    ///     a parent of the other, that parent is returned. Returns <see langword="null" /> if the two entity types aren't
    ///     in the same hierarchy.
    /// </summary>
    /// <param name="otherEntityType">Another entity type.</param>
    /// <returns>
    ///     The closest common parent of this entity type and <paramref name="otherEntityType" />,
    ///     or <see langword="null" /> if they have not common parent.
    /// </returns>
    IReadOnlyEntityType? FindClosestCommonParent(IReadOnlyEntityType otherEntityType)
    {
        Check.NotNull(otherEntityType, nameof(otherEntityType));

        var leastDerived = LeastDerivedType(otherEntityType);
        if (leastDerived != null)
        {
            return leastDerived;
        }

        return GetAllBaseTypesInclusiveAscending()
            .FirstOrDefault(i => otherEntityType.GetAllBaseTypesInclusiveAscending().Any(j => j == i));
    }

    /// <summary>
    ///     Gets the least derived type between the specified two.
    /// </summary>
    /// <param name="otherEntityType">The other entity type to compare with.</param>
    /// <returns>
    ///     The least derived type between the specified two.
    ///     If the given entity types are not related, then <see langword="null" /> is returned.
    /// </returns>
    IReadOnlyEntityType? LeastDerivedType(IReadOnlyEntityType otherEntityType)
        => IsAssignableFrom(Check.NotNull(otherEntityType, nameof(otherEntityType)))
            ? this
            : otherEntityType.IsAssignableFrom(this)
                ? otherEntityType
                : null;

    /// <summary>
    ///     Gets primary key for this entity type. Returns <see langword="null" /> if no primary key is defined.
    /// </summary>
    /// <returns>The primary key, or <see langword="null" /> if none is defined.</returns>
    IReadOnlyKey? FindPrimaryKey();

    /// <summary>
    ///     Gets the primary or alternate key that is defined on the given properties.
    ///     Returns <see langword="null" /> if no key is defined for the given properties.
    /// </summary>
    /// <param name="properties">The properties that make up the key.</param>
    /// <returns>The key, or <see langword="null" /> if none is defined.</returns>
    IReadOnlyKey? FindKey(IReadOnlyList<IReadOnlyProperty> properties);

    /// <summary>
    ///     Gets the primary or alternate key that is defined on the given property. Returns <see langword="null" /> if no key is defined
    ///     for the given property.
    /// </summary>
    /// <param name="property">The property that the key is defined on.</param>
    /// <returns>The key, or null if none is defined.</returns>
    IReadOnlyKey? FindKey(IReadOnlyProperty property)
        => FindKey(new[] { property });

    /// <summary>
    ///     Gets the primary and alternate keys for this entity type.
    /// </summary>
    /// <returns>The primary and alternate keys.</returns>
    IEnumerable<IReadOnlyKey> GetKeys();

    /// <summary>
    ///     Gets all keys declared on this entity type.
    /// </summary>
    /// <remarks>
    ///     This method does not return keys declared on base types.
    ///     It is useful when iterating over all entity types to avoid processing the same key more than once.
    ///     Use <see cref="GetKeys" /> to also return keys declared on base types.
    /// </remarks>
    /// <returns>Declared keys.</returns>
    IEnumerable<IReadOnlyKey> GetDeclaredKeys();

    /// <summary>
    ///     Gets the foreign key for the given properties that points to a given primary or alternate key.
    ///     Returns <see langword="null" /> if no foreign key is found.
    /// </summary>
    /// <param name="properties">The properties that the foreign key is defined on.</param>
    /// <param name="principalKey">The primary or alternate key that is referenced.</param>
    /// <param name="principalEntityType">
    ///     The entity type that the relationship targets. This may be different from the type that <paramref name="principalKey" />
    ///     is defined on when the relationship targets a derived type in an inheritance hierarchy (since the key is defined on the
    ///     base type of the hierarchy).
    /// </param>
    /// <returns>The foreign key, or <see langword="null" /> if none is defined.</returns>
    IReadOnlyForeignKey? FindForeignKey(
        IReadOnlyList<IReadOnlyProperty> properties,
        IReadOnlyKey principalKey,
        IReadOnlyEntityType principalEntityType);

    /// <summary>
    ///     Gets the foreign keys defined on the given property. Only foreign keys that are defined on exactly the specified
    ///     property are returned. Composite foreign keys that include the specified property are not returned.
    /// </summary>
    /// <param name="property">The property to find the foreign keys on.</param>
    /// <returns>The foreign keys.</returns>
    IEnumerable<IReadOnlyForeignKey> FindForeignKeys(IReadOnlyProperty property)
        => FindForeignKeys(new[] { property });

    /// <summary>
    ///     Gets the foreign keys defined on the given properties. Only foreign keys that are defined on exactly the specified
    ///     set of properties are returned.
    /// </summary>
    /// <param name="properties">The properties to find the foreign keys on.</param>
    /// <returns>The foreign keys.</returns>
    IEnumerable<IReadOnlyForeignKey> FindForeignKeys(IReadOnlyList<IReadOnlyProperty> properties);

    /// <summary>
    ///     Gets the foreign key for the given properties that points to a given primary or alternate key. Returns <see langword="null" />
    ///     if no foreign key is found.
    /// </summary>
    /// <param name="property">The property that the foreign key is defined on.</param>
    /// <param name="principalKey">The primary or alternate key that is referenced.</param>
    /// <param name="principalEntityType">
    ///     The entity type that the relationship targets. This may be different from the type that <paramref name="principalKey" />
    ///     is defined on when the relationship targets a derived type in an inheritance hierarchy (since the key is defined on the
    ///     base type of the hierarchy).
    /// </param>
    /// <returns>The foreign key, or <see langword="null" /> if none is defined.</returns>
    IReadOnlyForeignKey? FindForeignKey(
        IReadOnlyProperty property,
        IReadOnlyKey principalKey,
        IReadOnlyEntityType principalEntityType)
        => FindForeignKey(new[] { property }, principalKey, principalEntityType);

    /// <summary>
    ///     Gets the foreign keys declared on this entity type using the given properties.
    /// </summary>
    /// <param name="properties">The properties to find the foreign keys on.</param>
    /// <returns>Declared foreign keys.</returns>
    IEnumerable<IReadOnlyForeignKey> FindDeclaredForeignKeys(IReadOnlyList<IReadOnlyProperty> properties);

    /// <summary>
    ///     Gets all foreign keys declared on this entity type..
    /// </summary>
    /// <remarks>
    ///     This method does not return foreign keys declared on base types.
    ///     It is useful when iterating over all entity types to avoid processing the same foreign key more than once.
    ///     Use <see cref="GetForeignKeys" /> to also return foreign keys declared on base types.
    /// </remarks>
    /// <returns>Declared foreign keys.</returns>
    IEnumerable<IReadOnlyForeignKey> GetDeclaredForeignKeys();

    /// <summary>
    ///     Gets all foreign keys declared on the types derived from this entity type.
    /// </summary>
    /// <remarks>
    ///     This method does not return foreign keys declared on the given entity type itself.
    ///     Use <see cref="GetForeignKeys" /> to return foreign keys declared on this
    ///     and base entity typed types.
    /// </remarks>
    /// <returns>Derived foreign keys.</returns>
    IEnumerable<IReadOnlyForeignKey> GetDerivedForeignKeys();

    /// <summary>
    ///     Gets the foreign keys defined on this entity type.
    /// </summary>
    /// <returns>The foreign keys defined on this entity type.</returns>
    IEnumerable<IReadOnlyForeignKey> GetForeignKeys();

    /// <summary>
    ///     Gets all foreign keys that target a given entity type (i.e. foreign keys where the given entity type
    ///     or a base type is the principal).
    /// </summary>
    /// <returns>The foreign keys that reference the given entity type or a base type.</returns>
    IEnumerable<IReadOnlyForeignKey> GetReferencingForeignKeys();

    /// <summary>
    ///     Gets all foreign keys that target a given entity type (i.e. foreign keys where the given entity type
    ///     is the principal).
    /// </summary>
    /// <returns>The foreign keys that reference the given entity type.</returns>
    IEnumerable<IReadOnlyForeignKey> GetDeclaredReferencingForeignKeys();

    /// <summary>
    ///     Returns the relationship to the owner if this is an owned type or <see langword="null" /> otherwise.
    /// </summary>
    /// <returns>The relationship to the owner if this is an owned type or <see langword="null" /> otherwise.</returns>
    IReadOnlyForeignKey? FindOwnership()
    {
        foreach (var foreignKey in GetForeignKeys())
        {
            if (foreignKey.IsOwnership)
            {
                return foreignKey;
            }
        }

        return null;
    }

    /// <summary>
    ///     Gets a value indicating whether this entity type is owned by another entity type.
    /// </summary>
    /// <returns><see langword="true" /> if this entity type is owned by another entity type.</returns>
    [DebuggerStepThrough]
    bool IsOwned()
        => GetForeignKeys().Any(fk => fk.IsOwnership);

    /// <summary>
    ///     Gets a value indicating whether given entity type is in ownership path for this entity type.
    /// </summary>
    /// <param name="targetType">Entity type to search for in ownership path.</param>
    /// <returns>
    ///     <see langword="true" /> if <paramref name="targetType" /> is in ownership path of this entity type,
    ///     otherwise <see langword="false" />.
    /// </returns>
    bool IsInOwnershipPath(IReadOnlyEntityType targetType)
    {
        var owner = this;
        while (true)
        {
            var ownOwnership = owner.FindOwnership();
            if (ownOwnership == null)
            {
                return false;
            }

            owner = ownOwnership.PrincipalEntityType;
            if (owner.IsAssignableFrom(targetType))
            {
                return true;
            }
        }
    }

    /// <summary>
    ///     Gets a navigation property on the given entity type. Returns <see langword="null" /> if no navigation property is found.
    /// </summary>
    /// <param name="memberInfo">The navigation property on the entity class.</param>
    /// <returns>The navigation property, or <see langword="null" /> if none is found.</returns>
    IReadOnlyNavigation? FindNavigation(MemberInfo memberInfo)
        => FindNavigation(Check.NotNull(memberInfo, nameof(memberInfo)).GetSimpleMemberName());

    /// <summary>
    ///     Gets a navigation property on the given entity type. Returns <see langword="null" /> if no navigation property is found.
    /// </summary>
    /// <param name="name">The name of the navigation property on the entity class.</param>
    /// <returns>The navigation property, or <see langword="null" /> if none is found.</returns>
    IReadOnlyNavigation? FindNavigation(string name)
        => FindDeclaredNavigation(Check.NotEmpty(name, nameof(name))) ?? BaseType?.FindNavigation(name);

    /// <summary>
    ///     Gets a navigation property on the given entity type. Does not return navigation properties defined on a base type.
    ///     Returns <see langword="null" /> if no navigation property is found.
    /// </summary>
    /// <param name="name">The name of the navigation property on the entity class.</param>
    /// <returns>The navigation property, or <see langword="null" /> if none is found.</returns>
    IReadOnlyNavigation? FindDeclaredNavigation(string name);

    /// <summary>
    ///     Gets all navigation properties declared on this entity type.
    /// </summary>
    /// <remarks>
    ///     This method does not return navigation properties declared on base types.
    ///     It is useful when iterating over all entity types to avoid processing the same navigation property more than once.
    ///     Use <see cref="GetNavigations" /> to also return navigation properties declared on base types.
    /// </remarks>
    /// <returns>Declared navigation properties.</returns>
    IEnumerable<IReadOnlyNavigation> GetDeclaredNavigations();

    /// <summary>
    ///     Gets all navigation properties declared on the types derived from this entity type.
    /// </summary>
    /// <remarks>
    ///     This method does not return navigation properties declared on the given entity type itself.
    ///     Use <see cref="GetNavigations" /> to return navigation properties declared on this
    ///     and base entity typed types.
    /// </remarks>
    /// <returns>Derived navigation properties.</returns>
    IEnumerable<IReadOnlyNavigation> GetDerivedNavigations();

    /// <summary>
    ///     Gets all navigation properties on the given entity type.
    /// </summary>
    /// <returns>All navigation properties on the given entity type.</returns>
    IEnumerable<IReadOnlyNavigation> GetNavigations();

    /// <summary>
    ///     Gets a skip navigation property on this entity type. Returns <see langword="null" /> if no navigation property is found.
    /// </summary>
    /// <param name="memberInfo">The navigation property on the entity class.</param>
    /// <returns>The navigation property, or <see langword="null" /> if none is found.</returns>
    IReadOnlySkipNavigation? FindSkipNavigation(MemberInfo memberInfo)
        => FindSkipNavigation(Check.NotNull(memberInfo, nameof(memberInfo)).GetSimpleMemberName());

    /// <summary>
    ///     Gets a skip navigation property on this entity type. Returns <see langword="null" /> if no skip navigation property is found.
    /// </summary>
    /// <param name="name">The name of the navigation property on the entity class.</param>
    /// <returns>The navigation property, or <see langword="null" /> if none is found.</returns>
    IReadOnlySkipNavigation? FindSkipNavigation(string name);

    /// <summary>
    ///     Gets a skip navigation property on this entity type.
    /// </summary>
    /// <remarks>
    ///     Does not return skip navigation properties defined on a base type.
    ///     Returns <see langword="null" /> if no skip navigation property is found.
    /// </remarks>
    /// <param name="name">The name of the navigation property on the entity class.</param>
    /// <returns>The navigation property, or <see langword="null" /> if none is found.</returns>
    IReadOnlySkipNavigation? FindDeclaredSkipNavigation(string name)
    {
        var navigation = FindSkipNavigation(name);
        return navigation?.DeclaringEntityType == this ? navigation : null;
    }

    /// <summary>
    ///     Gets all skip navigation properties declared on this entity type.
    /// </summary>
    /// <remarks>
    ///     This method does not return skip navigation properties declared declared on base types.
    ///     It is useful when iterating over all entity types to avoid processing the same foreign key more than once.
    ///     Use <see cref="GetSkipNavigations" /> to also return skip navigation properties declared on base types.
    /// </remarks>
    /// <returns>Declared skip navigations.</returns>
    IEnumerable<IReadOnlySkipNavigation> GetDeclaredSkipNavigations();

    /// <summary>
    ///     Gets all skip navigation properties declared on the types derived from this entity type.
    /// </summary>
    /// <remarks>
    ///     This method does not return skip navigation properties declared on the given entity type itself.
    ///     Use <see cref="GetSkipNavigations" /> to return skip navigation properties declared on this
    ///     and base entity typed types.
    /// </remarks>
    /// <returns>Derived skip navigation properties.</returns>
    IEnumerable<IReadOnlySkipNavigation> GetDerivedSkipNavigations();

    /// <summary>
    ///     Gets the skip navigation properties on this entity type.
    /// </summary>
    /// <returns>All skip navigation properties on this entity type.</returns>
    IEnumerable<IReadOnlySkipNavigation> GetSkipNavigations();

    /// <summary>
    ///     Gets the unnamed index defined on the given properties. Returns <see langword="null" /> if no such index is defined.
    /// </summary>
    /// <remarks>
    ///     Named indexes will not be returned even if the list of properties matches.
    /// </remarks>
    /// <param name="properties">The properties to find the index on.</param>
    /// <returns>The index, or <see langword="null" /> if none is found.</returns>
    IReadOnlyIndex? FindIndex(IReadOnlyList<IReadOnlyProperty> properties);

    /// <summary>
    ///     Gets the index with the given name. Returns <see langword="null" /> if no such index exists.
    /// </summary>
    /// <param name="name">The name of the index to find.</param>
    /// <returns>The index, or <see langword="null" /> if none is found.</returns>
    IReadOnlyIndex? FindIndex(string name);

    /// <summary>
    ///     Gets the unnamed index defined on the given property. Returns <see langword="null" /> if no such index is defined.
    /// </summary>
    /// <remarks>
    ///     Named indexes will not be returned even if the list of properties matches.
    /// </remarks>
    /// <param name="property">The property to find the index on.</param>
    /// <returns>The index, or <see langword="null" /> if none is found.</returns>
    IReadOnlyIndex? FindIndex(IReadOnlyProperty property)
        => FindIndex(new[] { property });

    /// <summary>
    ///     Gets all indexes declared on this entity type.
    /// </summary>
    /// <remarks>
    ///     This method does not return indexes declared on base types.
    ///     It is useful when iterating over all entity types to avoid processing the same index more than once.
    ///     Use <see cref="GetForeignKeys" /> to also return indexes declared on base types.
    /// </remarks>
    /// <returns>Declared indexes.</returns>
    IEnumerable<IReadOnlyIndex> GetDeclaredIndexes();

    /// <summary>
    ///     Gets all indexes declared on the types derived from this entity type.
    /// </summary>
    /// <returns>Derived indexes.</returns>
    IEnumerable<IReadOnlyIndex> GetDerivedIndexes();

    /// <summary>
    ///     Gets the indexes defined on this entity type.
    /// </summary>
    /// <returns>The indexes defined on this entity type.</returns>
    IEnumerable<IReadOnlyIndex> GetIndexes();

    /// <summary>
    ///     Gets the service property with a given name.
    ///     Returns <see langword="null" /> if no property with the given name is defined.
    /// </summary>
    /// <remarks>
    ///     This API only finds service properties and does not find scalar or navigation properties.
    /// </remarks>
    /// <param name="name">The name of the service property.</param>
    /// <returns>The service property, or <see langword="null" /> if none is found.</returns>
    IReadOnlyServiceProperty? FindServiceProperty(string name);

    /// <summary>
    ///     Gets all service properties declared on this entity type.
    /// </summary>
    /// <remarks>
    ///     This method does not return properties declared on base types.
    ///     It is useful when iterating over all entity types to avoid processing the same property more than once.
    ///     Use <see cref="GetServiceProperties" /> to also return properties declared on base types.
    /// </remarks>
    /// <returns>Declared service properties.</returns>
    IEnumerable<IReadOnlyServiceProperty> GetDeclaredServiceProperties();

    /// <summary>
    ///     Gets all service properties declared on the types derived from this entity type.
    /// </summary>
    /// <remarks>
    ///     This method does not return service properties declared on the given entity type itself.
    ///     Use <see cref="GetServiceProperties" /> to return service properties declared on this
    ///     and base entity typed types.
    /// </remarks>
    /// <returns>Derived service properties.</returns>
    IEnumerable<IReadOnlyServiceProperty> GetDerivedServiceProperties();

    /// <summary>
    ///     Checks whether or not this entity type has any <see cref="IServiceProperty" /> defined.
    /// </summary>
    /// <returns><see langword="true" /> if there are any service properties defined on this entity type or base types.</returns>
    bool HasServiceProperties();

    /// <summary>
    ///     Gets all the <see cref="IReadOnlyServiceProperty" /> defined on this entity type.
    /// </summary>
    /// <remarks>
    ///     This API only returns service properties and does not return scalar or navigation properties.
    /// </remarks>
    /// <returns>The service properties defined on this entity type.</returns>
    IEnumerable<IReadOnlyServiceProperty> GetServiceProperties();

    /// <summary>
    ///     Finds a trigger with the given name.
    /// </summary>
    /// <param name="name">The trigger name.</param>
    /// <returns>The trigger or <see langword="null" /> if no trigger with the given name was found.</returns>
    IReadOnlyTrigger? FindDeclaredTrigger(string name);

    /// <summary>
    ///     Returns the declared triggers on the entity type.
    /// </summary>
    IEnumerable<IReadOnlyTrigger> GetDeclaredTriggers();

    /// <summary>
<<<<<<< HEAD
    ///     Gets the <see cref="PropertyAccessMode" /> being used for navigations of this entity type.
    /// </summary>
    /// <remarks>
    ///     Note that individual navigations can override this access mode. The value returned here will
    ///     be used for any navigation for which no override has been specified.
    /// </remarks>
    /// <returns>The access mode being used.</returns>
    PropertyAccessMode GetNavigationAccessMode();
=======
    ///     This is an internal API that supports the Entity Framework Core infrastructure and not subject to
    ///     the same compatibility standards as public APIs. It may be changed or removed without notice in
    ///     any release. You should only use it directly in your code with extreme caution and knowing that
    ///     doing so can result in application failures when updating to a new Entity Framework Core release.
    /// </summary>
    [EntityFrameworkInternal]
    Func<MaterializationContext, object> GetOrCreateMaterializer(IEntityMaterializerSource source);

    /// <summary>
    ///     This is an internal API that supports the Entity Framework Core infrastructure and not subject to
    ///     the same compatibility standards as public APIs. It may be changed or removed without notice in
    ///     any release. You should only use it directly in your code with extreme caution and knowing that
    ///     doing so can result in application failures when updating to a new Entity Framework Core release.
    /// </summary>
    [EntityFrameworkInternal]
    Func<MaterializationContext, object> GetOrCreateEmptyMaterializer(IEntityMaterializerSource source);
>>>>>>> 6a53a384

    /// <summary>
    ///     <para>
    ///         Creates a human-readable representation of the given metadata.
    ///     </para>
    ///     <para>
    ///         Warning: Do not rely on the format of the returned string.
    ///         It is designed for debugging only and may change arbitrarily between releases.
    ///     </para>
    /// </summary>
    /// <param name="options">Options for generating the string.</param>
    /// <param name="indent">The number of indent spaces to use before each new line.</param>
    /// <returns>A human-readable representation.</returns>
    string ToDebugString(MetadataDebugStringOptions options = MetadataDebugStringOptions.ShortDefault, int indent = 0)
    {
        var builder = new StringBuilder();
        var indentString = new string(' ', indent);

        try
        {
            builder
                .Append(indentString)
                .Append("EntityType: ")
                .Append(DisplayName());

            if (BaseType != null)
            {
                builder.Append(" Base: ").Append(BaseType.DisplayName());
            }

            if (HasSharedClrType)
            {
                builder.Append(" CLR Type: ").Append(ClrType.ShortDisplayName());
            }

            if (IsAbstract())
            {
                builder.Append(" Abstract");
            }

            if (FindPrimaryKey() == null)
            {
                builder.Append(" Keyless");
            }

            if (IsOwned())
            {
                builder.Append(" Owned");
            }

            if (this is EntityType
                && GetChangeTrackingStrategy() != ChangeTrackingStrategy.Snapshot)
            {
                builder.Append(" ChangeTrackingStrategy.").Append(GetChangeTrackingStrategy());
            }

            if ((options & MetadataDebugStringOptions.SingleLine) == 0)
            {
                var properties = GetDeclaredProperties().ToList();
                if (properties.Count != 0)
                {
                    builder.AppendLine().Append(indentString).Append("  Properties: ");
                    foreach (var property in properties)
                    {
                        builder.AppendLine().Append(property.ToDebugString(options, indent + 4));
                    }
                }

                var navigations = GetDeclaredNavigations().ToList();
                if (navigations.Count != 0)
                {
                    builder.AppendLine().Append(indentString).Append("  Navigations: ");
                    foreach (var navigation in navigations)
                    {
                        builder.AppendLine().Append(navigation.ToDebugString(options, indent + 4));
                    }
                }

                var skipNavigations = GetDeclaredSkipNavigations().ToList();
                if (skipNavigations.Count != 0)
                {
                    builder.AppendLine().Append(indentString).Append("  Skip navigations: ");
                    foreach (var skipNavigation in skipNavigations)
                    {
                        builder.AppendLine().Append(skipNavigation.ToDebugString(options, indent + 4));
                    }
                }

                var complexProperties = GetDeclaredComplexProperties().ToList();
                if (complexProperties.Count != 0)
                {
                    builder.AppendLine().Append(indentString).Append("  Complex properties: ");
                    foreach (var complexProperty in complexProperties)
                    {
                        builder.AppendLine().Append(complexProperty.ToDebugString(options, indent + 4));
                    }
                }

                var serviceProperties = GetDeclaredServiceProperties().ToList();
                if (serviceProperties.Count != 0)
                {
                    builder.AppendLine().Append(indentString).Append("  Service properties: ");
                    foreach (var serviceProperty in serviceProperties)
                    {
                        builder.AppendLine().Append(serviceProperty.ToDebugString(options, indent + 4));
                    }
                }

                var keys = GetDeclaredKeys().ToList();
                if (keys.Count != 0)
                {
                    builder.AppendLine().Append(indentString).Append("  Keys: ");
                    foreach (var key in keys)
                    {
                        builder.AppendLine().Append(key.ToDebugString(options, indent + 4));
                    }
                }

                var fks = GetDeclaredForeignKeys().ToList();
                if (fks.Count != 0)
                {
                    builder.AppendLine().Append(indentString).Append("  Foreign keys: ");
                    foreach (var fk in fks)
                    {
                        builder.AppendLine().Append(fk.ToDebugString(options, indent + 4));
                    }
                }

                var indexes = GetDeclaredIndexes().ToList();
                if (indexes.Count != 0)
                {
                    builder.AppendLine().Append(indentString).Append("  Indexes: ");
                    foreach (var index in indexes)
                    {
                        builder.AppendLine().Append(index.ToDebugString(options, indent + 4));
                    }
                }

                if ((options & MetadataDebugStringOptions.IncludeAnnotations) != 0)
                {
                    builder.Append(AnnotationsToDebugString(indent: indent + 2));
                }
            }
        }
        catch (Exception exception)
        {
            builder.AppendLine().AppendLine(CoreStrings.DebugViewError(exception.Message));
        }

        return builder.ToString();
    }
}<|MERGE_RESOLUTION|>--- conflicted
+++ resolved
@@ -656,16 +656,6 @@
     IEnumerable<IReadOnlyTrigger> GetDeclaredTriggers();
 
     /// <summary>
-<<<<<<< HEAD
-    ///     Gets the <see cref="PropertyAccessMode" /> being used for navigations of this entity type.
-    /// </summary>
-    /// <remarks>
-    ///     Note that individual navigations can override this access mode. The value returned here will
-    ///     be used for any navigation for which no override has been specified.
-    /// </remarks>
-    /// <returns>The access mode being used.</returns>
-    PropertyAccessMode GetNavigationAccessMode();
-=======
     ///     This is an internal API that supports the Entity Framework Core infrastructure and not subject to
     ///     the same compatibility standards as public APIs. It may be changed or removed without notice in
     ///     any release. You should only use it directly in your code with extreme caution and knowing that
@@ -682,7 +672,6 @@
     /// </summary>
     [EntityFrameworkInternal]
     Func<MaterializationContext, object> GetOrCreateEmptyMaterializer(IEntityMaterializerSource source);
->>>>>>> 6a53a384
 
     /// <summary>
     ///     <para>

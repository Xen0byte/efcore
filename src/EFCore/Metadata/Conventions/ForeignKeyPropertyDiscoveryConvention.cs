﻿// Licensed to the .NET Foundation under one or more agreements.
// The .NET Foundation licenses this file to you under the MIT license.

using Microsoft.EntityFrameworkCore.Metadata.Internal;

namespace Microsoft.EntityFrameworkCore.Metadata.Conventions;

/// <summary>
///     A convention that finds foreign key properties for relationships based on their names, ignoring case:
///     * [navigation property name][principal key property name]
///     * [navigation property name]Id
///     * [principal entity name][principal key property name]
///     * [principal entity name]Id
/// </summary>
/// <remarks>
///     <para>
///         If no matching properties were found, the relationship doesn't represent an ownership,
///         the dependent side is not ambiguous and not derived then if the relationship is one-to-one,
///         the primary key properties are used, otherwise the convention tries to match properties with
///         the exact name as principal key properties if they are a proper subset of the dependent PK.
///     </para>
///     <para>
///     </para>
///     <para>
///         If a match was found, but the property types are not compatible with the principal key types no further matches are searched for.
///     </para>
///     <para>
///         If the relationship uses shadow properties created by convention they are recreated to remove suffixes
///         used to make the names unique.
///     </para>
///     <para>
///         See <see href="https://aka.ms/efcore-docs-conventions">Model building conventions</see> for more information and examples.
///     </para>
/// </remarks>
public class ForeignKeyPropertyDiscoveryConvention :
    IEntityTypeMemberIgnoredConvention,
    IEntityTypePrimaryKeyChangedConvention,
    IForeignKeyAddedConvention,
    IForeignKeyPropertiesChangedConvention,
    IForeignKeyPrincipalEndChangedConvention,
    IForeignKeyUniquenessChangedConvention,
    IForeignKeyRequirednessChangedConvention,
    IKeyAddedConvention,
    IKeyRemovedConvention,
    INavigationAddedConvention,
    ISkipNavigationForeignKeyChangedConvention,
    ISkipNavigationInverseChangedConvention,
    IPropertyAddedConvention,
    IPropertyNullabilityChangedConvention,
    IPropertyFieldChangedConvention,
    IModelFinalizingConvention
{
    private static readonly bool UseOldBehavior34875 =
        AppContext.TryGetSwitch("Microsoft.EntityFrameworkCore.Issue34875", out var enabled34875) && enabled34875;

    /// <summary>
    ///     Creates a new instance of <see cref="ForeignKeyPropertyDiscoveryConvention" />.
    /// </summary>
    /// <param name="dependencies">Parameter object containing dependencies for this convention.</param>
    public ForeignKeyPropertyDiscoveryConvention(ProviderConventionSetBuilderDependencies dependencies)
        => Dependencies = dependencies;

    /// <summary>
    ///     Dependencies for this service.
    /// </summary>
    protected virtual ProviderConventionSetBuilderDependencies Dependencies { get; }

    /// <summary>
    ///     Called after a foreign key is added to the entity type.
    /// </summary>
    /// <param name="relationshipBuilder">The builder for the foreign key.</param>
    /// <param name="context">Additional information associated with convention execution.</param>
    public virtual void ProcessForeignKeyAdded(
        IConventionForeignKeyBuilder relationshipBuilder,
        IConventionContext<IConventionForeignKeyBuilder> context)
    {
        var newRelationshipBuilder = ProcessForeignKey(relationshipBuilder, context);

        context.StopProcessingIfChanged(newRelationshipBuilder);
    }

    private IConventionForeignKeyBuilder ProcessForeignKey(
        IConventionForeignKeyBuilder relationshipBuilder,
        IConventionContext context)
    {
        var shouldBeRequired = true;
        foreach (var property in relationshipBuilder.Metadata.Properties)
        {
            if (property.IsNullable)
            {
                shouldBeRequired = false;
                relationshipBuilder = relationshipBuilder.IsRequired(false) ?? relationshipBuilder;
                break;
            }
        }

        if (shouldBeRequired)
        {
            relationshipBuilder = relationshipBuilder.IsRequired(true) ?? relationshipBuilder;
        }

        var newRelationshipBuilder = DiscoverProperties(relationshipBuilder, context)!;

        // If new properties were used for this relationship we have to examine the other foreign keys
        // in case they can use the properties used previously.
        var fksToProcess = newRelationshipBuilder.Metadata.DeclaringEntityType.GetForeignKeys()
            .Where(fk => fk != newRelationshipBuilder.Metadata)
            .Concat(
                newRelationshipBuilder.Metadata.DeclaringEntityType.GetDerivedTypes()
                    .SelectMany(et => et.GetDeclaredForeignKeys()))
            .ToList();

        foreach (var fk in fksToProcess)
        {
            if (fk.IsInModel)
            {
                DiscoverProperties(fk.Builder, context);
            }
        }

        return newRelationshipBuilder;
    }

    private IConventionForeignKeyBuilder? DiscoverProperties(
        IConventionForeignKeyBuilder relationshipBuilder,
        IConventionContext context)
    {
        var foreignKey = relationshipBuilder.Metadata;
        var foreignKeyProperties = FindCandidateForeignKeyProperties(relationshipBuilder.Metadata, onDependent: true);
        var propertiesConfigurationSource = foreignKey.GetPropertiesConfigurationSource();
        if (!ConfigurationSource.Convention.OverridesStrictly(propertiesConfigurationSource)
            && (propertiesConfigurationSource != ConfigurationSource.Convention
                || (foreignKey.Properties.All(p => !p.IsImplicitlyCreated())
                    && (foreignKeyProperties == null
                        || !foreignKey.Properties.SequenceEqual(foreignKeyProperties)))))
        {
            var batch = context.DelayConventions();
            var newProperties = new List<IConventionProperty?>();
            using var foreignKeyReference = batch.Track(foreignKey);
            foreach (var fkProperty in foreignKey.Properties)
            {
                if (ConfigurationSource.Convention.Overrides(fkProperty.GetTypeConfigurationSource())
                    && (fkProperty.IsShadowProperty() || fkProperty.IsIndexerProperty())
                    && fkProperty.ClrType.IsNullableType() == foreignKey.IsRequired
                    && fkProperty.GetContainingForeignKeys().All(otherFk => otherFk.IsRequired == foreignKey.IsRequired))
                {
<<<<<<< HEAD
                    var newType = fkProperty.ClrType.MakeNullable(!foreignKey.IsRequired && (!fkProperty.IsKey() || UseOldBehavior34875));
=======
                    var newType = fkProperty.ClrType.MakeNullable(!foreignKey.IsRequired && !fkProperty.IsKey());
>>>>>>> ae85c4b0
                    if (fkProperty.ClrType != newType)
                    {
                        newProperties.Add(
                            fkProperty.DeclaringType.Builder.Property(
                                newType,
                                fkProperty.Name,
                                fkProperty.GetConfigurationSource() == ConfigurationSource.DataAnnotation)?.Metadata);
                    }
                }
            }

            batch.Dispose();

            // If the new properties didn't end up being used we need to remove them
            foreach (var newProperty in newProperties)
            {
                newProperty?.DeclaringType.Builder.RemoveUnusedImplicitProperties([newProperty]);
            }

            return foreignKeyReference.Object is null || !foreignKeyReference.Object.IsInModel
                ? null
                : foreignKeyReference.Object.Builder;
        }

        var invertible = true;
        if (foreignKey.IsOwnership
            || foreignKey.DeclaringEntityType.IsKeyless
            || (!foreignKey.IsUnique && !ConfigurationSource.Convention.Overrides(foreignKey.GetIsUniqueConfigurationSource()))
            || foreignKey.PrincipalToDependent?.IsCollection == true
            || foreignKey.DeclaringEntityType.FindOwnership() != null
            || (foreignKey.IsBaseLinking()
                && foreignKey.PrincipalEntityType.IsAssignableFrom(foreignKey.DeclaringEntityType)))
        {
            relationshipBuilder = relationshipBuilder.HasEntityTypes(
                foreignKey.PrincipalEntityType, foreignKey.DeclaringEntityType)!;
            invertible = false;
        }
        else if (ConfigurationSource.Convention.Overrides(foreignKey.GetPrincipalEndConfigurationSource())
                 && foreignKey.PrincipalEntityType.FindOwnership() != null
                 && foreignKey is { PrincipalToDependent: not null, DependentToPrincipal: null })
        {
            var invertedRelationshipBuilder = relationshipBuilder.HasEntityTypes(
                foreignKey.DeclaringEntityType, foreignKey.PrincipalEntityType);
            if (invertedRelationshipBuilder != null)
            {
                return invertedRelationshipBuilder;
            }
        }

        if (foreignKeyProperties == null)
        {
            if (invertible
                && ConfigurationSource.Convention.Overrides(foreignKey.GetPrincipalEndConfigurationSource()))
            {
                var candidatePropertiesOnPrincipal = FindCandidateForeignKeyProperties(foreignKey, onDependent: false);
                if (candidatePropertiesOnPrincipal != null)
                {
                    var invertedRelationshipBuilder = relationshipBuilder
                        .HasEntityTypes(foreignKey.DeclaringEntityType, foreignKey.PrincipalEntityType);
                    if (invertedRelationshipBuilder is not null
                        && invertedRelationshipBuilder.Metadata is IConventionForeignKey invertedFk
                        && invertedFk.IsSelfReferencing())
                    {
                        invertedRelationshipBuilder = invertedRelationshipBuilder.HasNavigations(
                            invertedFk.PrincipalToDependent?.Name, invertedFk.DependentToPrincipal?.Name);
                    }

                    return invertedRelationshipBuilder ?? (!foreignKey.IsInModel ? null : relationshipBuilder);
                }
            }

            if (foreignKey.DeclaringEntityType.BaseType == null
                && !foreignKey.IsSelfReferencing())
            {
                if (foreignKey.IsUnique)
                {
                    // Try to use PK properties if principal end is not ambiguous
                    if (!foreignKey.IsOwnership
                        && (!ConfigurationSource.Convention.Overrides(foreignKey.GetPrincipalEndConfigurationSource())
                            || foreignKey.DeclaringEntityType.IsInOwnershipPath(foreignKey.PrincipalEntityType)))
                    {
                        foreignKeyProperties = GetCompatiblePrimaryKeyProperties(
                            foreignKey.DeclaringEntityType,
                            foreignKey.PrincipalEntityType,
                            foreignKey.PrincipalKey.Properties);
                    }
                    // Try to use PK properties on owner if configured explicitly or on CLR properties
                    else if (foreignKey.IsOwnership
                             && (!ConfigurationSource.Convention.Overrides(
                                     foreignKey.DeclaringEntityType.GetPrimaryKeyConfigurationSource())
                                 || (foreignKey.DeclaringEntityType.FindPrimaryKey()?.Properties.All(p => !p.IsShadowProperty()) ?? false)))
                    {
                        foreignKeyProperties = GetCompatiblePrimaryKeyProperties(
                            foreignKey.DeclaringEntityType,
                            foreignKey.PrincipalEntityType,
                            foreignKey.PrincipalKey.Properties);
                    }
                    else if (invertible)
                    {
                        foreignKeyProperties = FindCandidateForeignKeyProperties(foreignKey, onDependent: true, matchPk: true);
                        var candidatePropertiesOnPrincipal =
                            FindCandidateForeignKeyProperties(foreignKey, onDependent: false, matchPk: true);
                        if (candidatePropertiesOnPrincipal != null)
                        {
                            if (foreignKeyProperties == null)
                            {
                                using var batch = context.DelayConventions();
                                var invertedRelationshipBuilder = relationshipBuilder
                                    .HasEntityTypes(foreignKey.DeclaringEntityType, foreignKey.PrincipalEntityType)!;
                                return batch.Run(
                                        invertedRelationshipBuilder.HasForeignKey(candidatePropertiesOnPrincipal)!.Metadata)
                                    ?.Builder;
                            }

                            foreignKeyProperties = null;
                            ((ForeignKey)relationshipBuilder.Metadata).SetPrincipalEndConfigurationSource(null);
                        }
                    }
                }
                else
                {
                    // Try match properties with the exact name as principal key if they are a proper subset of the dependent PK
                    var dependentPk = foreignKey.DeclaringEntityType.FindPrimaryKey();
                    if (dependentPk != null
                        && dependentPk.Properties.Count > foreignKey.PrincipalKey.Properties.Count
                        && TryFindMatchingProperties(foreignKey, "", onDependent: true, matchPk: false, out foreignKeyProperties)
                        && foreignKeyProperties != null
                        && foreignKeyProperties.Any(
                            p => !dependentPk.Properties.Contains(p)
                                || p.Name.Equals("Id", StringComparison.OrdinalIgnoreCase)))
                    {
                        foreignKeyProperties = null;
                    }
                }
            }

            if (foreignKeyProperties == null
                && invertible
                && ConfigurationSource.Convention.Overrides(foreignKey.GetPrincipalEndConfigurationSource()))
            {
                ((ForeignKey)relationshipBuilder.Metadata).SetPrincipalEndConfigurationSource(null);
            }
        }
        else if (invertible
                 && ConfigurationSource.Convention.Overrides(foreignKey.GetPrincipalEndConfigurationSource()))
        {
            var candidatePropertiesOnPrincipal = FindCandidateForeignKeyProperties(foreignKey, onDependent: false);
            if (candidatePropertiesOnPrincipal != null)
            {
                // Principal end is ambiguous
                foreignKeyProperties = null;
                ((ForeignKey)relationshipBuilder.Metadata).SetPrincipalEndConfigurationSource(null);
            }
        }

        if (foreignKeyProperties == null)
        {
            return ((ForeignKey)foreignKey).Builder.ReuniquifyImplicitProperties(false);
        }

        var conflictingFKCount = foreignKey.DeclaringEntityType.FindForeignKeys(foreignKeyProperties)
                .Concat(
                    foreignKey.DeclaringEntityType.GetDerivedTypes()
                        .SelectMany(et => et.FindDeclaredForeignKeys(foreignKeyProperties)))
                .Count()
            - 1;
        if (foreignKey.Properties.SequenceEqual(foreignKeyProperties))
        {
            return conflictingFKCount > 0 && !foreignKey.IsOwnership
                ? ((ForeignKey)foreignKey).Builder.ReuniquifyImplicitProperties(true)
                : relationshipBuilder;
        }

        if (conflictingFKCount >= 0)
        {
            return ((ForeignKey)foreignKey).Builder.ReuniquifyImplicitProperties(false);
        }

        var newRelationshipBuilder = relationshipBuilder.HasForeignKey(foreignKeyProperties);
        if (newRelationshipBuilder != null)
        {
            return newRelationshipBuilder;
        }

        return relationshipBuilder.Metadata.IsInModel ? relationshipBuilder : null;
    }

    private IReadOnlyList<IConventionProperty>? FindCandidateForeignKeyProperties(
        IConventionForeignKey foreignKey,
        bool onDependent,
        bool matchPk = false)
    {
        IReadOnlyList<IConventionProperty>? match;
        if (onDependent)
        {
            foreach (var skipNavigation in foreignKey.GetReferencingSkipNavigations())
            {
                if (skipNavigation.Inverse == null)
                {
                    continue;
                }

                if (TryFindMatchingProperties(foreignKey, skipNavigation.Inverse.Name, onDependent, matchPk: true, out match))
                {
                    return match;
                }
            }
        }

        var navigation = onDependent
            ? foreignKey.DependentToPrincipal
            : foreignKey.PrincipalToDependent;
        if (navigation != null)
        {
            if (TryFindMatchingProperties(foreignKey, navigation.Name, onDependent, matchPk, out match))
            {
                return match;
            }
        }

        var entityTypeToReference = onDependent
            ? foreignKey.PrincipalEntityType
            : foreignKey.DeclaringEntityType;

        TryFindMatchingProperties(foreignKey, entityTypeToReference.ShortName(), onDependent, matchPk, out match);
        return match;
    }

    private static IReadOnlyList<IConventionProperty>? GetCompatiblePrimaryKeyProperties(
        IConventionEntityType dependentEntityType,
        IConventionEntityType principalEntityType,
        IReadOnlyList<IConventionProperty> propertiesToReference)
    {
        var dependentPkProperties = dependentEntityType.FindPrimaryKey()?.Properties;
        return dependentPkProperties != null
            && ForeignKey.AreCompatible(
                propertiesToReference,
                dependentPkProperties,
                principalEntityType,
                dependentEntityType,
                shouldThrow: false)
                ? dependentPkProperties
                : null;
    }

    private bool TryFindMatchingProperties(
        IConventionForeignKey foreignKey,
        string baseName,
        bool onDependent,
        bool matchPk,
        out IReadOnlyList<IConventionProperty>? match)
    {
        match = null;
        var dependentEntityType = onDependent
            ? foreignKey.DeclaringEntityType
            : foreignKey.PrincipalEntityType;
        var principalEntityType = onDependent
            ? foreignKey.PrincipalEntityType
            : foreignKey.DeclaringEntityType;
        var propertiesToReference = onDependent
            ? foreignKey.PrincipalKey.Properties
            : foreignKey.DeclaringEntityType.FindPrimaryKey()?.Properties;

        if (propertiesToReference == null)
        {
            return false;
        }

        var foreignKeyProperties = new IConventionProperty[propertiesToReference.Count];
        var matchFound = true;
        for (var i = 0; i < propertiesToReference.Count; i++)
        {
            var referencedProperty = propertiesToReference[i];
            var property = TryGetProperty(
                dependentEntityType,
                baseName,
                referencedProperty.Name,
                matchImplicitProperties: propertiesToReference.Count != 1);

            if (property == null)
            {
                matchFound = false;
                continue;
            }

            foreignKeyProperties[i] = property;
        }

        if (matchFound
            && foreignKeyProperties.Length != 1
            && foreignKeyProperties.All(
                p => p.IsImplicitlyCreated()
                    && ConfigurationSource.Convention.Overrides(p.GetConfigurationSource())))
        {
            return false;
        }

        if (!matchFound
            && propertiesToReference.Count == 1
            && baseName.Length > 0)
        {
            var property = TryGetProperty(
                dependentEntityType,
                baseName, "Id", matchImplicitProperties: false);

            if (property != null)
            {
                foreignKeyProperties[0] = property;
                matchFound = true;
            }
        }

        if (!matchFound)
        {
            return false;
        }

        if (!ForeignKey.AreCompatible(
                propertiesToReference,
                foreignKeyProperties,
                principalEntityType,
                dependentEntityType,
                shouldThrow: false))
        {
            if (propertiesToReference.All(
                    p => !p.IsImplicitlyCreated()
                        || p.GetConfigurationSource().Overrides(ConfigurationSource.DataAnnotation)))
            {
                var dependentNavigationSpec = onDependent
                    ? foreignKey.DependentToPrincipal?.Name
                    : foreignKey.PrincipalToDependent?.Name;
                dependentNavigationSpec = dependentEntityType.DisplayName()
                    + (string.IsNullOrEmpty(dependentNavigationSpec)
                        ? string.Empty
                        : "." + dependentNavigationSpec);

                var principalNavigationSpec = onDependent
                    ? foreignKey.PrincipalToDependent?.Name
                    : foreignKey.DependentToPrincipal?.Name;
                principalNavigationSpec = principalEntityType.DisplayName()
                    + (string.IsNullOrEmpty(principalNavigationSpec)
                        ? string.Empty
                        : "." + principalNavigationSpec);

                Dependencies.Logger.IncompatibleMatchingForeignKeyProperties(
                    dependentNavigationSpec, principalNavigationSpec,
                    foreignKeyProperties, propertiesToReference);
            }

            // Stop searching if match found, but is incompatible
            return true;
        }

        foreach (var key in dependentEntityType.GetKeys())
        {
            var isKeyContainedInForeignKey = true;
            // ReSharper disable once LoopCanBeConvertedToQuery
            // ReSharper disable once ForCanBeConvertedToForeach
            for (var i = 0; i < key.Properties.Count; i++)
            {
                if (!foreignKeyProperties.Contains(key.Properties[i]))
                {
                    isKeyContainedInForeignKey = false;
                    break;
                }
            }

            if (isKeyContainedInForeignKey
                && (!foreignKey.IsUnique
                    || (key.IsPrimaryKey()
                        && !matchPk)))
            {
                // Stop searching if match found, but is incompatible
                return true;
            }
        }

        match = foreignKeyProperties;
        return true;
    }

    private static IConventionProperty? TryGetProperty(
        IConventionEntityType entityType,
        string prefix,
        string suffix,
        bool matchImplicitProperties)
    {
        foreach (var property in entityType.GetProperties())
        {
            if ((!property.IsImplicitlyCreated()
                    || matchImplicitProperties
                    || !ConfigurationSource.Convention.Overrides(property.GetConfigurationSource()))
                && property.Name.Length == prefix.Length + suffix.Length
                && property.Name.StartsWith(prefix, StringComparison.OrdinalIgnoreCase)
                && property.Name.EndsWith(suffix, StringComparison.OrdinalIgnoreCase))
            {
                return property;
            }
        }

        return null;
    }

    /// <inheritdoc />
    public virtual void ProcessNavigationAdded(
        IConventionNavigationBuilder navigationBuilder,
        IConventionContext<IConventionNavigationBuilder> context)
    {
        var navigation = navigationBuilder.Metadata;
        var newRelationshipBuilder = DiscoverProperties(navigation.ForeignKey.Builder, context);
        if (newRelationshipBuilder != null)
        {
            context.StopProcessingIfChanged(newRelationshipBuilder.Metadata.GetNavigation(navigation.IsOnDependent)?.Builder);
        }
    }

    /// <summary>
    ///     Called after a property is added to the entity type.
    /// </summary>
    /// <param name="propertyBuilder">The builder for the property.</param>
    /// <param name="context">Additional information associated with convention execution.</param>
    public virtual void ProcessPropertyAdded(
        IConventionPropertyBuilder propertyBuilder,
        IConventionContext<IConventionPropertyBuilder> context)
    {
        Process(propertyBuilder, context);
        if (!propertyBuilder.Metadata.IsInModel)
        {
            context.StopProcessing();
        }
    }

    private void Process(IConventionPropertyBuilder propertyBuilder, IConventionContext context)
    {
        var property = propertyBuilder.Metadata;
        if ((property.IsImplicitlyCreated()
                && ConfigurationSource.Convention.Overrides(property.GetConfigurationSource()))
            || propertyBuilder.Metadata.DeclaringType is not IConventionEntityType entityType)
        {
            return;
        }

        Process(entityType, context);
    }

    /// <summary>
    ///     Called after an entity type member is ignored.
    /// </summary>
    /// <param name="entityTypeBuilder">The builder for the entity type.</param>
    /// <param name="name">The name of the ignored member.</param>
    /// <param name="context">Additional information associated with convention execution.</param>
    public virtual void ProcessEntityTypeMemberIgnored(
        IConventionEntityTypeBuilder entityTypeBuilder,
        string name,
        IConventionContext<string> context)
        => Process(entityTypeBuilder.Metadata, context);

    private void Process(IConventionEntityType entityType, IConventionContext context)
    {
        foreach (var foreignKey in entityType.GetDeclaredForeignKeys().Concat(entityType.GetDerivedForeignKeys()).ToList())
        {
            if (foreignKey.IsInModel)
            {
                DiscoverProperties(foreignKey.Builder, context);
            }
        }

        foreach (var foreignKey in entityType.GetReferencingForeignKeys().ToList())
        {
            if (foreignKey.IsInModel
                && ConfigurationSource.Convention.Overrides(foreignKey.GetPrincipalEndConfigurationSource()))
            {
                DiscoverProperties(foreignKey.Builder, context);
            }
        }
    }

    /// <summary>
    ///     Called after the backing field for a property is changed.
    /// </summary>
    /// <param name="propertyBuilder">The builder for the property.</param>
    /// <param name="newFieldInfo">The new field.</param>
    /// <param name="oldFieldInfo">The old field.</param>
    /// <param name="context">Additional information associated with convention execution.</param>
    public virtual void ProcessPropertyFieldChanged(
        IConventionPropertyBuilder propertyBuilder,
        FieldInfo? newFieldInfo,
        FieldInfo? oldFieldInfo,
        IConventionContext<FieldInfo> context)
        => Process(propertyBuilder, context);

    /// <summary>
    ///     Called after the nullability for a property is changed.
    /// </summary>
    /// <param name="propertyBuilder">The builder for the property.</param>
    /// <param name="context">Additional information associated with convention execution.</param>
    public virtual void ProcessPropertyNullabilityChanged(
        IConventionPropertyBuilder propertyBuilder,
        IConventionContext<bool?> context)
    {
        var nullable = propertyBuilder.Metadata.IsNullable;
        foreach (var containingForeignKey in propertyBuilder.Metadata.GetContainingForeignKeys())
        {
            if (containingForeignKey.IsRequired != nullable
                || (!nullable
                    && containingForeignKey.Properties.Any(p => p.IsNullable)))
            {
                continue;
            }

            containingForeignKey.Builder.IsRequired(!nullable);
        }
    }

    /// <summary>
    ///     Called after the uniqueness for a foreign key is changed.
    /// </summary>
    /// <param name="relationshipBuilder">The builder for the foreign key.</param>
    /// <param name="context">Additional information associated with convention execution.</param>
    public virtual void ProcessForeignKeyUniquenessChanged(
        IConventionForeignKeyBuilder relationshipBuilder,
        IConventionContext<bool?> context)
    {
        var newRelationshipBuilder = DiscoverProperties(relationshipBuilder, context)!;
        context.StopProcessingIfChanged(newRelationshipBuilder.Metadata.IsUnique);
    }

    /// <summary>
    ///     Called after the requiredness for a foreign key is changed.
    /// </summary>
    /// <param name="relationshipBuilder">The builder for the foreign key.</param>
    /// <param name="context">Additional information associated with convention execution.</param>
    public virtual void ProcessForeignKeyRequirednessChanged(
        IConventionForeignKeyBuilder relationshipBuilder,
        IConventionContext<bool?> context)
    {
        var isRequired = relationshipBuilder.Metadata.IsRequired;
        using var batch = context.DelayConventions();
        foreach (var property in relationshipBuilder.Metadata.Properties.Where(p => p.ClrType.IsNullableType()))
        {
            var requiredSet = property.Builder.IsRequired(isRequired) != null;
            if (requiredSet
                && isRequired != true)
            {
                break;
            }
        }

        var newForeignKey = batch.Run(DiscoverProperties(relationshipBuilder, context)!.Metadata);
        if (newForeignKey != relationshipBuilder.Metadata
            || newForeignKey.IsRequired != isRequired)
        {
            context.StopProcessing();
        }
    }

    /// <summary>
    ///     Called after the foreign key properties or principal key are changed.
    /// </summary>
    /// <param name="relationshipBuilder">The builder for the foreign key.</param>
    /// <param name="oldDependentProperties">The old foreign key properties.</param>
    /// <param name="oldPrincipalKey">The old principal key.</param>
    /// <param name="context">Additional information associated with convention execution.</param>
    public virtual void ProcessForeignKeyPropertiesChanged(
        IConventionForeignKeyBuilder relationshipBuilder,
        IReadOnlyList<IConventionProperty> oldDependentProperties,
        IConventionKey oldPrincipalKey,
        IConventionContext<IReadOnlyList<IConventionProperty>> context)
    {
        if (!relationshipBuilder.Metadata.IsInModel
            || relationshipBuilder.Metadata.Properties == oldDependentProperties)
        {
            return;
        }

        ProcessForeignKey(relationshipBuilder, context);

        context.StopProcessingIfChanged(relationshipBuilder.Metadata.Properties);
    }

    /// <summary>
    ///     Called after the principal end of a foreign key is changed.
    /// </summary>
    /// <param name="relationshipBuilder">The builder for the foreign key.</param>
    /// <param name="context">Additional information associated with convention execution.</param>
    public virtual void ProcessForeignKeyPrincipalEndChanged(
        IConventionForeignKeyBuilder relationshipBuilder,
        IConventionContext<IConventionForeignKeyBuilder> context)
        => ProcessForeignKeyAdded(relationshipBuilder, context);

    /// <summary>
    ///     Called after a key is added to the entity type.
    /// </summary>
    /// <param name="keyBuilder">The builder for the key.</param>
    /// <param name="context">Additional information associated with convention execution.</param>
    public virtual void ProcessKeyAdded(IConventionKeyBuilder keyBuilder, IConventionContext<IConventionKeyBuilder> context)
    {
        var key = keyBuilder.Metadata;
        foreach (var foreignKey in key.DeclaringEntityType.GetDerivedTypesInclusive()
                     .SelectMany(t => t.GetDeclaredForeignKeys()).ToList())
        {
            if (key.Properties.All(p => foreignKey.Properties.Contains(p))
                && (!foreignKey.IsUnique || foreignKey.DeclaringEntityType.BaseType != null))
            {
                foreignKey.Builder.HasForeignKey((IReadOnlyList<IConventionProperty>?)null);
            }
        }
    }

    /// <inheritdoc />
    public virtual void ProcessKeyRemoved(
        IConventionEntityTypeBuilder entityTypeBuilder,
        IConventionKey key,
        IConventionContext<IConventionKey> context)
    {
        if (!entityTypeBuilder.Metadata.IsInModel)
        {
            return;
        }

        var foreignKeys = key.DeclaringEntityType.GetDerivedTypesInclusive()
            .SelectMany(t => t.GetDeclaredForeignKeys()).ToList();
        foreach (var foreignKey in foreignKeys)
        {
            if (foreignKey is { IsUnique: true, DeclaringEntityType.BaseType: null }
                || !foreignKey.IsInModel)
            {
                continue;
            }

            DiscoverProperties(foreignKey.Builder, context);
        }
    }

    /// <summary>
    ///     Called after the primary key for an entity type is changed.
    /// </summary>
    /// <param name="entityTypeBuilder">The builder for the entity type.</param>
    /// <param name="newPrimaryKey">The new primary key.</param>
    /// <param name="previousPrimaryKey">The old primary key.</param>
    /// <param name="context">Additional information associated with convention execution.</param>
    public virtual void ProcessEntityTypePrimaryKeyChanged(
        IConventionEntityTypeBuilder entityTypeBuilder,
        IConventionKey? newPrimaryKey,
        IConventionKey? previousPrimaryKey,
        IConventionContext<IConventionKey> context)
    {
        if (newPrimaryKey is { IsInModel: false })
        {
            return;
        }

        var initialPrimaryKey = entityTypeBuilder.Metadata.FindPrimaryKey();

        var foreignKeys = entityTypeBuilder.Metadata.GetDerivedTypesInclusive()
            .SelectMany(t => t.GetDeclaredForeignKeys()).ToList();
        foreach (var foreignKey in foreignKeys)
        {
            if (!foreignKey.IsUnique
                || !foreignKey.IsInModel)
            {
                continue;
            }

            DiscoverProperties(foreignKey.Builder, context);
        }

        var referencingForeignKeys = entityTypeBuilder.Metadata.GetDerivedTypesInclusive()
            .SelectMany(t => t.GetDeclaredReferencingForeignKeys()).ToList();
        foreach (var referencingForeignKey in referencingForeignKeys)
        {
            if (referencingForeignKey.IsSelfReferencing()
                || !referencingForeignKey.IsInModel)
            {
                continue;
            }

            DiscoverProperties(referencingForeignKey.Builder, context);
        }

        if (entityTypeBuilder.Metadata.FindPrimaryKey() != initialPrimaryKey)
        {
            context.StopProcessing();
        }
    }

    /// <inheritdoc />
    public virtual void ProcessSkipNavigationForeignKeyChanged(
        IConventionSkipNavigationBuilder skipNavigationBuilder,
        IConventionForeignKey? foreignKey,
        IConventionForeignKey? oldForeignKey,
        IConventionContext<IConventionForeignKey> context)
    {
        if (foreignKey?.IsInModel == true
            && foreignKey.GetPropertiesConfigurationSource() == null
            && skipNavigationBuilder.Metadata.Inverse?.IsInModel == true)
        {
            DiscoverProperties(foreignKey.Builder, context);
        }
    }

    /// <inheritdoc />
    public virtual void ProcessSkipNavigationInverseChanged(
        IConventionSkipNavigationBuilder skipNavigationBuilder,
        IConventionSkipNavigation? inverse,
        IConventionSkipNavigation? oldInverse,
        IConventionContext<IConventionSkipNavigation> context)
    {
        var foreignKey = skipNavigationBuilder.Metadata.ForeignKey;
        if (foreignKey != null
            && foreignKey.GetPropertiesConfigurationSource() == null
            && inverse?.IsInModel == true)
        {
            DiscoverProperties(foreignKey.Builder, context);
        }
    }

    /// <inheritdoc />
    public virtual void ProcessModelFinalizing(
        IConventionModelBuilder modelBuilder,
        IConventionContext<IConventionModelBuilder> context)
    {
        foreach (var entityType in modelBuilder.Metadata.GetEntityTypes())
        {
            var conflictingFkFound = false;
            foreach (var foreignKey in entityType.GetDeclaredForeignKeys().Where(fk => fk.GetPropertiesConfigurationSource() == null))
            {
                var foreignKeyProperties = FindCandidateForeignKeyProperties(foreignKey, onDependent: true);
                if (foreignKeyProperties != null)
                {
                    var conflictingForeignKey = foreignKey.DeclaringEntityType.FindForeignKeys(foreignKeyProperties).Concat(
                            foreignKey.DeclaringEntityType.GetDerivedTypes()
                                .SelectMany(et => et.FindDeclaredForeignKeys(foreignKeyProperties)))
                        .FirstOrDefault(
                            fk => fk != foreignKey
                                && ConfigurationSource.Convention.Overrides(fk.GetPropertiesConfigurationSource()));
                    if (conflictingForeignKey != null)
                    {
                        throw new InvalidOperationException(
                            CoreStrings.AmbiguousForeignKeyPropertyCandidates(
                                conflictingForeignKey.DeclaringEntityType.DisplayName()
                                + (conflictingForeignKey.DependentToPrincipal == null
                                    ? ""
                                    : "." + conflictingForeignKey.DependentToPrincipal.Name),
                                conflictingForeignKey.PrincipalEntityType.DisplayName()
                                + (conflictingForeignKey.PrincipalToDependent == null
                                    ? ""
                                    : "." + conflictingForeignKey.PrincipalToDependent.Name),
                                foreignKey.DeclaringEntityType.DisplayName()
                                + (foreignKey.DependentToPrincipal == null ? "" : "." + foreignKey.DependentToPrincipal.Name),
                                foreignKey.PrincipalEntityType.DisplayName()
                                + (foreignKey.PrincipalToDependent == null ? "" : "." + foreignKey.PrincipalToDependent.Name),
                                foreignKeyProperties.Format()));
                    }
                }

                if (conflictingFkFound)
                {
                    continue;
                }

                if (HasUniquifiedProperties(foreignKey))
                {
                    var conflictingFk = entityType.GetDeclaredForeignKeys().FirstOrDefault(
                        otherForeignKey =>
                            otherForeignKey != foreignKey
                            && otherForeignKey.PrincipalEntityType == foreignKey.PrincipalEntityType
                            && otherForeignKey.GetPropertiesConfigurationSource() == null);
                    if (conflictingFk != null)
                    {
                        conflictingFkFound = true;
                        Dependencies.Logger.ConflictingShadowForeignKeysWarning(conflictingFk);
                    }
                }
            }
        }
    }

    /// <summary>
    ///     Gets the string that should be used as part of the shadow properties created for the given foreign key.
    /// </summary>
    /// <param name="foreignKey">The foreign key.</param>
    /// <returns>The string that should be used as part of the shadow properties created for the given foreign key.</returns>
    public static string GetPropertyBaseName(IReadOnlyForeignKey foreignKey)
        => foreignKey.DependentToPrincipal?.Name
            ?? foreignKey.GetReferencingSkipNavigations().FirstOrDefault()?.Inverse?.Name
            ?? foreignKey.PrincipalEntityType.ShortName();

    private static bool HasUniquifiedProperties(IConventionForeignKey foreignKey)
    {
        if (foreignKey.GetPropertiesConfigurationSource() != null)
        {
            return false;
        }

        var fkBaseName = GetPropertyBaseName(foreignKey);
        for (var i = 0; i < foreignKey.Properties.Count; i++)
        {
            var property = foreignKey.Properties[i];
            if (!ConfigurationSource.Convention.Overrides(property.GetConfigurationSource())
                || !property.IsImplicitlyCreated())
            {
                return false;
            }

            var fkPropertyName = property.Name;
            var pkPropertyName = foreignKey.PrincipalKey.Properties[i].Name;
            if (fkPropertyName.Length != fkBaseName.Length + pkPropertyName.Length
                || !fkPropertyName.StartsWith(fkBaseName, StringComparison.Ordinal)
                || !fkPropertyName.EndsWith(pkPropertyName, StringComparison.Ordinal))
            {
                return true;
            }
        }

        return false;
    }
}<|MERGE_RESOLUTION|>--- conflicted
+++ resolved
@@ -50,9 +50,6 @@
     IPropertyFieldChangedConvention,
     IModelFinalizingConvention
 {
-    private static readonly bool UseOldBehavior34875 =
-        AppContext.TryGetSwitch("Microsoft.EntityFrameworkCore.Issue34875", out var enabled34875) && enabled34875;
-
     /// <summary>
     ///     Creates a new instance of <see cref="ForeignKeyPropertyDiscoveryConvention" />.
     /// </summary>
@@ -144,11 +141,7 @@
                     && fkProperty.ClrType.IsNullableType() == foreignKey.IsRequired
                     && fkProperty.GetContainingForeignKeys().All(otherFk => otherFk.IsRequired == foreignKey.IsRequired))
                 {
-<<<<<<< HEAD
-                    var newType = fkProperty.ClrType.MakeNullable(!foreignKey.IsRequired && (!fkProperty.IsKey() || UseOldBehavior34875));
-=======
                     var newType = fkProperty.ClrType.MakeNullable(!foreignKey.IsRequired && !fkProperty.IsKey());
->>>>>>> ae85c4b0
                     if (fkProperty.ClrType != newType)
                     {
                         newProperties.Add(

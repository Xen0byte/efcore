--- conflicted
+++ resolved
@@ -9,13 +9,9 @@
 /// <remarks>
 ///     See <see href="https://aka.ms/efcore-docs-conventions">Model building conventions</see> for more information and examples.
 /// </remarks>
-<<<<<<< HEAD
-public class ModelCleanupConvention : IModelFinalizingConvention
-=======
 public class ModelCleanupConvention :
     IForeignKeyRemovedConvention,
     IModelFinalizingConvention
->>>>>>> 5d0d937a
 {
     /// <summary>
     ///     Creates a new instance of <see cref="ModelCleanupConvention" />.
@@ -32,22 +28,6 @@
     protected virtual ProviderConventionSetBuilderDependencies Dependencies { get; }
 
     /// <inheritdoc />
-<<<<<<< HEAD
-    public virtual void ProcessModelFinalizing(
-        IConventionModelBuilder modelBuilder,
-        IConventionContext<IConventionModelBuilder> context)
-    {
-        RemoveEntityTypesUnreachableByNavigations(modelBuilder);
-        RemoveNavigationlessForeignKeys(modelBuilder);
-    }
-
-    private static void RemoveEntityTypesUnreachableByNavigations(
-        IConventionModelBuilder modelBuilder)
-    {
-        var model = modelBuilder.Metadata;
-        var rootEntityTypes = GetRoots(model, ConfigurationSource.DataAnnotation);
-
-=======
     public virtual void ProcessForeignKeyRemoved(
         IConventionEntityTypeBuilder entityTypeBuilder,
         IConventionForeignKey foreignKey,
@@ -77,7 +57,6 @@
         var model = modelBuilder.Metadata;
         var rootEntityTypes = GetRoots(model, ConfigurationSource.DataAnnotation);
 
->>>>>>> 5d0d937a
         foreach (var orphan in new GraphAdapter(model).GetUnreachableVertices(rootEntityTypes))
         {
             modelBuilder.HasNoEntityType(orphan, fromDataAnnotation: true);

// Licensed to the .NET Foundation under one or more agreements.
// The .NET Foundation licenses this file to you under the MIT license.

using System.Diagnostics.CodeAnalysis;
using System.Runtime.CompilerServices;

namespace Microsoft.EntityFrameworkCore.Query.Internal;

/// <summary>
///     This is an internal API that supports the Entity Framework Core infrastructure and not subject to
///     the same compatibility standards as public APIs. It may be changed or removed without notice in
///     any release. You should only use it directly in your code with extreme caution and knowing that
///     doing so can result in application failures when updating to a new Entity Framework Core release.
/// </summary>
public class ParameterExtractingExpressionVisitor : ExpressionVisitor
{
    private const string QueryFilterPrefix = "ef_filter";

    private readonly IParameterValues _parameterValues;
    private readonly IDiagnosticsLogger<DbLoggerCategory.Query> _logger;
    private readonly bool _parameterize;
    private readonly bool _generateContextAccessors;
    private readonly EvaluatableExpressionFindingExpressionVisitor _evaluatableExpressionFindingExpressionVisitor;
    private readonly ContextParameterReplacingExpressionVisitor _contextParameterReplacingExpressionVisitor;

    private readonly Dictionary<Expression, EvaluatedValues> _evaluatedValues = new(ExpressionEqualityComparer.Instance);

    private IDictionary<Expression, bool> _evaluatableExpressions;
    private IQueryProvider? _currentQueryProvider;

    /// <summary>
    ///     This is an internal API that supports the Entity Framework Core infrastructure and not subject to
    ///     the same compatibility standards as public APIs. It may be changed or removed without notice in
    ///     any release. You should only use it directly in your code with extreme caution and knowing that
    ///     doing so can result in application failures when updating to a new Entity Framework Core release.
    /// </summary>
    public ParameterExtractingExpressionVisitor(
        IEvaluatableExpressionFilter evaluatableExpressionFilter,
        IParameterValues parameterValues,
        Type contextType,
        IModel model,
        IDiagnosticsLogger<DbLoggerCategory.Query> logger,
        bool parameterize,
        bool generateContextAccessors)
    {
        _evaluatableExpressionFindingExpressionVisitor
            = new EvaluatableExpressionFindingExpressionVisitor(evaluatableExpressionFilter, model, parameterize);
        _parameterValues = parameterValues;
        _logger = logger;
        _parameterize = parameterize;
        _generateContextAccessors = generateContextAccessors;
        // The entry method will take care of populating this field always. So accesses should be safe.
        _evaluatableExpressions = null!;
        _contextParameterReplacingExpressionVisitor = _generateContextAccessors
            ? new ContextParameterReplacingExpressionVisitor(contextType)
            : null!;
    }

    /// <summary>
    ///     This is an internal API that supports the Entity Framework Core infrastructure and not subject to
    ///     the same compatibility standards as public APIs. It may be changed or removed without notice in
    ///     any release. You should only use it directly in your code with extreme caution and knowing that
    ///     doing so can result in application failures when updating to a new Entity Framework Core release.
    /// </summary>
    public virtual Expression ExtractParameters(Expression expression)
        => ExtractParameters(expression, clearEvaluatedValues: true);

    private Expression ExtractParameters(Expression expression, bool clearEvaluatedValues)
    {
        var oldEvaluatableExpressions = _evaluatableExpressions;
        _evaluatableExpressions = _evaluatableExpressionFindingExpressionVisitor.Find(expression);

        try
        {
            return Visit(expression);
        }
        finally
        {
            _evaluatableExpressions = oldEvaluatableExpressions;
            if (clearEvaluatedValues)
            {
                _evaluatedValues.Clear();
            }
        }
    }

    /// <summary>
    ///     This is an internal API that supports the Entity Framework Core infrastructure and not subject to
    ///     the same compatibility standards as public APIs. It may be changed or removed without notice in
    ///     any release. You should only use it directly in your code with extreme caution and knowing that
    ///     doing so can result in application failures when updating to a new Entity Framework Core release.
    /// </summary>
    [return: NotNullIfNotNull("expression")]
    public override Expression? Visit(Expression? expression)
    {
        if (expression == null)
        {
            return null;
        }

        if (_evaluatableExpressions.TryGetValue(expression, out var generateParameter)
            && !PreserveInitializationConstant(expression, generateParameter)
            && !PreserveConvertNode(expression))
        {
            return Evaluate(expression, _parameterize && generateParameter);
        }

        return base.Visit(expression);
    }

    private static bool PreserveInitializationConstant(Expression expression, bool generateParameter)
        => !generateParameter && (expression is NewExpression || expression is MemberInitExpression);

    private bool PreserveConvertNode(Expression expression)
    {
        if (expression is UnaryExpression unaryExpression
            && (unaryExpression.NodeType == ExpressionType.Convert
                || unaryExpression.NodeType == ExpressionType.ConvertChecked))
        {
            if (unaryExpression.Type == typeof(object)
                || unaryExpression.Type == typeof(Enum)
                || unaryExpression.Operand.Type.UnwrapNullableType().IsEnum)
            {
                return true;
            }

            var innerType = unaryExpression.Operand.Type.UnwrapNullableType();
            if (unaryExpression.Type.UnwrapNullableType() == typeof(int)
                && (innerType == typeof(byte)
                    || innerType == typeof(sbyte)
                    || innerType == typeof(char)
                    || innerType == typeof(short)
                    || innerType == typeof(ushort)))
            {
                return true;
            }

            return PreserveConvertNode(unaryExpression.Operand);
        }

        return false;
    }

    /// <summary>
    ///     This is an internal API that supports the Entity Framework Core infrastructure and not subject to
    ///     the same compatibility standards as public APIs. It may be changed or removed without notice in
    ///     any release. You should only use it directly in your code with extreme caution and knowing that
    ///     doing so can result in application failures when updating to a new Entity Framework Core release.
    /// </summary>
    protected override Expression VisitConditional(ConditionalExpression conditionalExpression)
    {
        var newTestExpression = TryGetConstantValue(conditionalExpression.Test) ?? Visit(conditionalExpression.Test);

        if (newTestExpression is ConstantExpression constantTestExpression
            && constantTestExpression.Value is bool constantTestValue)
        {
            return constantTestValue
                ? Visit(conditionalExpression.IfTrue)
                : Visit(conditionalExpression.IfFalse);
        }

        return conditionalExpression.Update(
            newTestExpression,
            Visit(conditionalExpression.IfTrue),
            Visit(conditionalExpression.IfFalse));
    }

    /// <summary>
    ///     This is an internal API that supports the Entity Framework Core infrastructure and not subject to
    ///     the same compatibility standards as public APIs. It may be changed or removed without notice in
    ///     any release. You should only use it directly in your code with extreme caution and knowing that
    ///     doing so can result in application failures when updating to a new Entity Framework Core release.
    /// </summary>
    protected override Expression VisitBinary(BinaryExpression binaryExpression)
    {
        switch (binaryExpression.NodeType)
        {
            case ExpressionType.Coalesce:
            {
                var newLeftExpression = TryGetConstantValue(binaryExpression.Left) ?? Visit(binaryExpression.Left);
                if (newLeftExpression is ConstantExpression constantLeftExpression)
                {
                    return constantLeftExpression.Value == null
                        ? Visit(binaryExpression.Right)
                        : newLeftExpression;
                }

                return binaryExpression.Update(
                    newLeftExpression,
                    binaryExpression.Conversion,
                    Visit(binaryExpression.Right));
            }

            case ExpressionType.AndAlso:
            case ExpressionType.OrElse:
            {
                var newLeftExpression = TryGetConstantValue(binaryExpression.Left) ?? Visit(binaryExpression.Left);
                if (ShortCircuitLogicalExpression(newLeftExpression, binaryExpression.NodeType))
                {
                    return newLeftExpression;
                }

                var newRightExpression = TryGetConstantValue(binaryExpression.Right) ?? Visit(binaryExpression.Right);
                return ShortCircuitLogicalExpression(newRightExpression, binaryExpression.NodeType)
                    ? newRightExpression
                    : binaryExpression.Update(newLeftExpression, binaryExpression.Conversion, newRightExpression);
            }

            default:
                return base.VisitBinary(binaryExpression);
        }
    }

    private Expression? TryGetConstantValue(Expression expression)
    {
        if (_evaluatableExpressions.ContainsKey(expression))
        {
            var value = GetValue(expression, out _);

            if (value is bool)
            {
                return Expression.Constant(value, typeof(bool));
            }
        }

        return null;
    }

    private static bool ShortCircuitLogicalExpression(Expression expression, ExpressionType nodeType)
        => expression is ConstantExpression constantExpression
            && constantExpression.Value is bool constantValue
            && ((constantValue && nodeType == ExpressionType.OrElse)
                || (!constantValue && nodeType == ExpressionType.AndAlso));

    /// <summary>
    ///     This is an internal API that supports the Entity Framework Core infrastructure and not subject to
    ///     the same compatibility standards as public APIs. It may be changed or removed without notice in
    ///     any release. You should only use it directly in your code with extreme caution and knowing that
    ///     doing so can result in application failures when updating to a new Entity Framework Core release.
    /// </summary>
    protected override Expression VisitExtension(Expression extensionExpression)
    {
        if (extensionExpression is QueryRootExpression queryRootExpression)
        {
            var queryProvider = queryRootExpression.QueryProvider;
            if (_currentQueryProvider == null)
            {
                _currentQueryProvider = queryProvider;
            }
            else if (!ReferenceEquals(queryProvider, _currentQueryProvider))
            {
                throw new InvalidOperationException(CoreStrings.ErrorInvalidQueryable);
            }

            // Visit after detaching query provider since custom query roots can have additional components
            extensionExpression = queryRootExpression.DetachQueryProvider();
        }

        return base.VisitExtension(extensionExpression);
    }

    private static Expression GenerateConstantExpression(object? value, Type returnType)
    {
        var constantExpression = Expression.Constant(value, value?.GetType() ?? returnType);

        return constantExpression.Type != returnType
            ? Expression.Convert(constantExpression, returnType)
            : (Expression)constantExpression;
    }

    private Expression Evaluate(Expression expression, bool generateParameter)
    {
        object? parameterValue;
        string? parameterName;
        if (_evaluatedValues.TryGetValue(expression, out var cachedValue))
        {
            var existingExpression = generateParameter ? cachedValue.Parameter : cachedValue.Constant;
            if (existingExpression != null)
            {
                return existingExpression;
            }

            parameterValue = cachedValue.Value;
            parameterName = cachedValue.CandidateParameterName;
        }
        else
        {
            parameterValue = GetValue(expression, out parameterName);
            cachedValue = new EvaluatedValues { CandidateParameterName = parameterName, Value = parameterValue };
            _evaluatedValues[expression] = cachedValue;
        }

        if (parameterValue is IQueryable innerQueryable)
        {
            return ExtractParameters(innerQueryable.Expression, clearEvaluatedValues: false);
        }

        if (parameterName?.StartsWith(QueryFilterPrefix, StringComparison.Ordinal) != true)
        {
            if (parameterValue is Expression innerExpression)
            {
                return ExtractParameters(innerExpression, clearEvaluatedValues: false);
            }

            if (!generateParameter)
            {
                var constantValue = GenerateConstantExpression(parameterValue, expression.Type);

                cachedValue.Constant = constantValue;

                return constantValue;
            }
        }

        parameterName ??= "p";

        if (string.Equals(QueryFilterPrefix, parameterName, StringComparison.Ordinal))
        {
            parameterName = QueryFilterPrefix + "__p";
        }

        var compilerPrefixIndex
            = parameterName.LastIndexOf(">", StringComparison.Ordinal);

        if (compilerPrefixIndex != -1)
        {
            parameterName = parameterName[(compilerPrefixIndex + 1)..];
        }

        parameterName
            = QueryCompilationContext.QueryParameterPrefix
            + parameterName
            + "_"
            + _parameterValues.ParameterValues.Count;

        _parameterValues.AddParameter(parameterName, parameterValue);

        var parameter = Expression.Parameter(expression.Type, parameterName);

        cachedValue.Parameter = parameter;

        return parameter;
    }

    private sealed class ContextParameterReplacingExpressionVisitor : ExpressionVisitor
    {
        private readonly Type _contextType;

        public ContextParameterReplacingExpressionVisitor(Type contextType)
        {
            ContextParameterExpression = Expression.Parameter(contextType, "context");
            _contextType = contextType;
        }

        public ParameterExpression ContextParameterExpression { get; }

        [return: NotNullIfNotNull("expression")]
        public override Expression? Visit(Expression? expression)
            => expression?.Type != typeof(object)
                && expression?.Type.IsAssignableFrom(_contextType) == true
                    ? ContextParameterExpression
                    : base.Visit(expression);
    }

    private static Expression RemoveConvert(Expression expression)
    {
        if (expression is UnaryExpression unaryExpression
            && (expression.NodeType == ExpressionType.Convert
                || expression.NodeType == ExpressionType.ConvertChecked))
        {
            return RemoveConvert(unaryExpression.Operand);
        }

        return expression;
    }

    private object? GetValue(Expression? expression, out string? parameterName)
    {
        parameterName = null;

        if (expression == null)
        {
            return null;
        }

        if (_generateContextAccessors)
        {
            var newExpression = _contextParameterReplacingExpressionVisitor.Visit(expression);

            if (newExpression != expression)
            {
                if (newExpression.Type is IQueryable)
                {
                    return newExpression;
                }

                parameterName = QueryFilterPrefix
                    + (RemoveConvert(expression) is MemberExpression memberExpression
                        ? ("__" + memberExpression.Member.Name)
                        : "");

                return Expression.Lambda(
                    newExpression,
                    _contextParameterReplacingExpressionVisitor.ContextParameterExpression);
            }
        }

        switch (expression)
        {
            case MemberExpression memberExpression:
                var instanceValue = GetValue(memberExpression.Expression, out parameterName);
                try
                {
                    switch (memberExpression.Member)
                    {
                        case FieldInfo fieldInfo:
                            parameterName = (parameterName != null ? parameterName + "_" : "") + fieldInfo.Name;
                            return fieldInfo.GetValue(instanceValue);

                        case PropertyInfo propertyInfo:
                            parameterName = (parameterName != null ? parameterName + "_" : "") + propertyInfo.Name;
                            return propertyInfo.GetValue(instanceValue);
                    }
                }
                catch
                {
                    // Try again when we compile the delegate
                }

                break;

            case ConstantExpression constantExpression:
                return constantExpression.Value;

            case MethodCallExpression methodCallExpression:
                parameterName = methodCallExpression.Method.Name;
                break;

            case UnaryExpression unaryExpression
                when (unaryExpression.NodeType == ExpressionType.Convert
                    || unaryExpression.NodeType == ExpressionType.ConvertChecked)
                && (unaryExpression.Type.UnwrapNullableType() == unaryExpression.Operand.Type):
                return GetValue(unaryExpression.Operand, out parameterName);
        }

        try
        {
            return Expression.Lambda<Func<object>>(
                    Expression.Convert(expression, typeof(object)))
                .Compile()
                .Invoke();
        }
        catch (Exception exception)
        {
            throw new InvalidOperationException(
                _logger.ShouldLogSensitiveData()
                    ? CoreStrings.ExpressionParameterizationExceptionSensitive(expression)
                    : CoreStrings.ExpressionParameterizationException,
                exception);
        }
    }

    private sealed class EvaluatableExpressionFindingExpressionVisitor : ExpressionVisitor
    {
        private readonly IEvaluatableExpressionFilter _evaluatableExpressionFilter;
        private readonly ISet<ParameterExpression> _allowedParameters = new HashSet<ParameterExpression>();
        private readonly IModel _model;
        private readonly bool _parameterize;

        private bool _evaluatable;
        private bool _containsClosure;
        private bool _inLambda;
        private IDictionary<Expression, bool> _evaluatableExpressions;

<<<<<<< HEAD
        public EvaluatableExpressionFindingExpressionVisitor(
            IEvaluatableExpressionFilter evaluatableExpressionFilter,
            IModel model,
            bool parameterize)
        {
            _evaluatableExpressionFilter = evaluatableExpressionFilter;
            _model = model;
            _parameterize = parameterize;
            // The entry method will take care of populating this field always. So accesses should be safe.
            _evaluatableExpressions = null!;
=======
            try
            {
                return Expression.Lambda<Func<object>>(
                        Expression.Convert(expression, typeof(object)))
                    .Compile(preferInterpretation: true)
                    .Invoke();
            }
            catch (Exception exception)
            {
                throw new InvalidOperationException(
                    _logger.ShouldLogSensitiveData()
                        ? CoreStrings.ExpressionParameterizationExceptionSensitive(expression)
                        : CoreStrings.ExpressionParameterizationException,
                    exception);
            }
>>>>>>> 4a81376b
        }

        public IDictionary<Expression, bool> Find(Expression expression)
        {
            _evaluatable = true;
            _containsClosure = false;
            _inLambda = false;
            _evaluatableExpressions = new Dictionary<Expression, bool>();
            _allowedParameters.Clear();

            Visit(expression);

            return _evaluatableExpressions;
        }

        [return: NotNullIfNotNull("expression")]
        public override Expression? Visit(Expression? expression)
        {
            if (expression == null)
            {
                return base.Visit(expression);
            }

            var parentEvaluatable = _evaluatable;
            var parentContainsClosure = _containsClosure;

            _evaluatable = IsEvaluatableNodeType(expression)
                // Extension point to disable funcletization
                && _evaluatableExpressionFilter.IsEvaluatableExpression(expression, _model)
                // Don't evaluate QueryableMethods if in compiled query
                && (_parameterize || !IsQueryableMethod(expression));
            _containsClosure = false;

            base.Visit(expression);

            if (_evaluatable)
            {
                // Force parameterization when not in lambda
                _evaluatableExpressions[expression] = _containsClosure || !_inLambda;
            }

            _evaluatable = parentEvaluatable && _evaluatable;
            _containsClosure = parentContainsClosure || _containsClosure;

            return expression;
        }

        protected override Expression VisitLambda<T>(Expression<T> lambdaExpression)
        {
            var oldInLambda = _inLambda;
            _inLambda = true;

            // Note: Don't skip visiting parameter here.
            // SelectMany does not use parameter in lambda but we should still block it from evaluating
            base.VisitLambda(lambdaExpression);

            _inLambda = oldInLambda;
            return lambdaExpression;
        }

        protected override Expression VisitMemberInit(MemberInitExpression memberInitExpression)
        {
            Visit(memberInitExpression.Bindings, VisitMemberBinding);

            // Cannot make parameter for NewExpression if Bindings cannot be evaluated
            // but we still need to visit inside of it.
            var bindingsEvaluatable = _evaluatable;
            Visit(memberInitExpression.NewExpression);

            if (!bindingsEvaluatable)
            {
                _evaluatableExpressions.Remove(memberInitExpression.NewExpression);
            }

            return memberInitExpression;
        }

        protected override Expression VisitListInit(ListInitExpression listInitExpression)
        {
            Visit(listInitExpression.Initializers, VisitElementInit);

            // Cannot make parameter for NewExpression if Initializers cannot be evaluated
            // but we still need to visit inside of it.
            var initializersEvaluatable = _evaluatable;
            Visit(listInitExpression.NewExpression);

            if (!initializersEvaluatable)
            {
                _evaluatableExpressions.Remove(listInitExpression.NewExpression);
            }

            return listInitExpression;
        }

        protected override Expression VisitMethodCall(MethodCallExpression methodCallExpression)
        {
            Visit(methodCallExpression.Object);
            var parameterInfos = methodCallExpression.Method.GetParameters();
            for (var i = 0; i < methodCallExpression.Arguments.Count; i++)
            {
                if (i == 1
                    && _evaluatableExpressions.ContainsKey(methodCallExpression.Arguments[0])
                    && methodCallExpression.Method.DeclaringType == typeof(Enumerable)
                    && methodCallExpression.Method.Name == nameof(Enumerable.Select)
                    && methodCallExpression.Arguments[1] is LambdaExpression lambdaExpression)
                {
                    // Allow evaluation Enumerable.Select operation
                    foreach (var parameter in lambdaExpression.Parameters)
                    {
                        _allowedParameters.Add(parameter);
                    }
                }

                Visit(methodCallExpression.Arguments[i]);

                if (_evaluatableExpressions.ContainsKey(methodCallExpression.Arguments[i])
                    && (parameterInfos[i].GetCustomAttribute<NotParameterizedAttribute>() != null
                        || _model.IsIndexerMethod(methodCallExpression.Method)))
                {
                    _evaluatableExpressions[methodCallExpression.Arguments[i]] = false;
                }
            }

            return methodCallExpression;
        }

        protected override Expression VisitMember(MemberExpression memberExpression)
        {
            _containsClosure = memberExpression.Expression != null
                || !(memberExpression.Member is FieldInfo fieldInfo && fieldInfo.IsInitOnly);
            return base.VisitMember(memberExpression);
        }

        protected override Expression VisitParameter(ParameterExpression parameterExpression)
        {
            _evaluatable = _allowedParameters.Contains(parameterExpression);

            return base.VisitParameter(parameterExpression);
        }

        protected override Expression VisitConstant(ConstantExpression constantExpression)
        {
            _evaluatable = !(constantExpression.Value is IQueryable);

#pragma warning disable RCS1096 // Use bitwise operation instead of calling 'HasFlag'.
            _containsClosure
                = (constantExpression.Type.Attributes.HasFlag(TypeAttributes.NestedPrivate)
                    && Attribute.IsDefined(constantExpression.Type, typeof(CompilerGeneratedAttribute), inherit: true)) // Closure
                || constantExpression.Type == typeof(ValueBuffer); // Find method
#pragma warning restore RCS1096 // Use bitwise operation instead of calling 'HasFlag'.

            return base.VisitConstant(constantExpression);
        }

        private static bool IsEvaluatableNodeType(Expression expression)
            => expression.NodeType != ExpressionType.Extension
                || expression.CanReduce
                && IsEvaluatableNodeType(expression.ReduceAndCheck());

        private static bool IsQueryableMethod(Expression expression)
            => expression is MethodCallExpression methodCallExpression
                && methodCallExpression.Method.DeclaringType == typeof(Queryable);
    }

    private sealed class EvaluatedValues
    {
        public string? CandidateParameterName { get; init; }
        public object? Value { get; init; }
        public Expression? Constant { get; set; }
        public Expression? Parameter { get; set; }
    }
}<|MERGE_RESOLUTION|>--- conflicted
+++ resolved
@@ -447,7 +447,7 @@
         {
             return Expression.Lambda<Func<object>>(
                     Expression.Convert(expression, typeof(object)))
-                .Compile()
+                .Compile(preferInterpretation: true)
                 .Invoke();
         }
         catch (Exception exception)
@@ -472,7 +472,6 @@
         private bool _inLambda;
         private IDictionary<Expression, bool> _evaluatableExpressions;
 
-<<<<<<< HEAD
         public EvaluatableExpressionFindingExpressionVisitor(
             IEvaluatableExpressionFilter evaluatableExpressionFilter,
             IModel model,
@@ -483,23 +482,6 @@
             _parameterize = parameterize;
             // The entry method will take care of populating this field always. So accesses should be safe.
             _evaluatableExpressions = null!;
-=======
-            try
-            {
-                return Expression.Lambda<Func<object>>(
-                        Expression.Convert(expression, typeof(object)))
-                    .Compile(preferInterpretation: true)
-                    .Invoke();
-            }
-            catch (Exception exception)
-            {
-                throw new InvalidOperationException(
-                    _logger.ShouldLogSensitiveData()
-                        ? CoreStrings.ExpressionParameterizationExceptionSensitive(expression)
-                        : CoreStrings.ExpressionParameterizationException,
-                    exception);
-            }
->>>>>>> 4a81376b
         }
 
         public IDictionary<Expression, bool> Find(Expression expression)

﻿// Licensed to the .NET Foundation under one or more agreements.
// The .NET Foundation licenses this file to you under the MIT license.

using System.Diagnostics.CodeAnalysis;
using Microsoft.EntityFrameworkCore.Query.Internal;

namespace Microsoft.EntityFrameworkCore.Query.SqlExpressions;

public sealed partial class SelectExpression
{
    private sealed class EntityShaperNullableMarkingExpressionVisitor : ExpressionVisitor
    {
        protected override Expression VisitExtension(Expression extensionExpression)
            => extensionExpression is StructuralTypeShaperExpression shaper
                ? shaper.MakeNullable()
                : base.VisitExtension(extensionExpression);
    }

    private sealed class SelectExpressionCorrelationFindingExpressionVisitor : ExpressionVisitor
    {
        private readonly SelectExpression _outerSelectExpression;
        private bool _containsOuterReference;

        public SelectExpressionCorrelationFindingExpressionVisitor(SelectExpression outerSelectExpression)
        {
            _outerSelectExpression = outerSelectExpression;
        }

        public bool ContainsOuterReference(SelectExpression selectExpression)
        {
            _containsOuterReference = false;

            Visit(selectExpression);

            return _containsOuterReference;
        }

        [return: NotNullIfNotNull("expression")]
        public override Expression? Visit(Expression? expression)
        {
            if (_containsOuterReference)
            {
                return expression;
            }

            if (expression is ColumnExpression columnExpression
                && _outerSelectExpression.ContainsTableReference(columnExpression))
            {
                _containsOuterReference = true;

                return expression;
            }

            return base.Visit(expression);
        }
    }

    private sealed class ProjectionMemberRemappingExpressionVisitor : ExpressionVisitor
    {
        private readonly SelectExpression _queryExpression;
        private readonly Dictionary<ProjectionMember, ProjectionMember> _projectionMemberMappings;

        public ProjectionMemberRemappingExpressionVisitor(
            SelectExpression queryExpression,
            Dictionary<ProjectionMember, ProjectionMember> projectionMemberMappings)
        {
            _queryExpression = queryExpression;
            _projectionMemberMappings = projectionMemberMappings;
        }

        [return: NotNullIfNotNull("expression")]
        public override Expression? Visit(Expression? expression)
        {
            if (expression is ProjectionBindingExpression projectionBindingExpression)
            {
                Check.DebugAssert(
                    projectionBindingExpression.ProjectionMember != null,
                    "ProjectionBindingExpression must have projection member.");

                return new ProjectionBindingExpression(
                    _queryExpression,
                    _projectionMemberMappings[projectionBindingExpression.ProjectionMember],
                    projectionBindingExpression.Type);
            }

            return base.Visit(expression);
        }
    }

    private sealed class ProjectionMemberToIndexConvertingExpressionVisitor : ExpressionVisitor
    {
        private readonly SelectExpression _queryExpression;
        private readonly Dictionary<ProjectionMember, int> _projectionMemberMappings;

        public ProjectionMemberToIndexConvertingExpressionVisitor(
            SelectExpression queryExpression,
            Dictionary<ProjectionMember, int> projectionMemberMappings)
        {
            _queryExpression = queryExpression;
            _projectionMemberMappings = projectionMemberMappings;
        }

        [return: NotNullIfNotNull("expression")]
        public override Expression? Visit(Expression? expression)
        {
            if (expression is ProjectionBindingExpression projectionBindingExpression)
            {
                Check.DebugAssert(
                    projectionBindingExpression.ProjectionMember != null,
                    "ProjectionBindingExpression must have projection member.");

                return new ProjectionBindingExpression(
                    _queryExpression,
                    _projectionMemberMappings[projectionBindingExpression.ProjectionMember],
                    projectionBindingExpression.Type);
            }

            return base.Visit(expression);
        }
    }

    private sealed class ProjectionIndexRemappingExpressionVisitor : ExpressionVisitor
    {
        private readonly SelectExpression _oldSelectExpression;
        private readonly SelectExpression _newSelectExpression;
        private readonly int[] _indexMap;

        public ProjectionIndexRemappingExpressionVisitor(
            SelectExpression oldSelectExpression,
            SelectExpression newSelectExpression,
            int[] indexMap)
        {
            _oldSelectExpression = oldSelectExpression;
            _newSelectExpression = newSelectExpression;
            _indexMap = indexMap;
        }

        [return: NotNullIfNotNull("expression")]
        public override Expression? Visit(Expression? expression)
        {
            if (expression is ProjectionBindingExpression projectionBindingExpression
                && ReferenceEquals(projectionBindingExpression.QueryExpression, _oldSelectExpression))
            {
                Check.DebugAssert(
                    projectionBindingExpression.Index != null,
                    "ProjectionBindingExpression must have index.");

                return new ProjectionBindingExpression(
                    _newSelectExpression,
                    _indexMap[projectionBindingExpression.Index.Value],
                    projectionBindingExpression.Type);
            }

            return base.Visit(expression);
        }
    }

    private sealed class SqlRemappingVisitor : ExpressionVisitor
    {
        private readonly SelectExpression _subquery;
        private readonly TableReferenceExpression _tableReferenceExpression;
        private readonly Dictionary<SqlExpression, ColumnExpression> _mappings;
        private readonly HashSet<SqlExpression> _correlatedTerms;
        private bool _groupByDiscovery;

        public SqlRemappingVisitor(
            Dictionary<SqlExpression, ColumnExpression> mappings,
            SelectExpression subquery,
            TableReferenceExpression tableReferenceExpression)
        {
            _subquery = subquery;
            _tableReferenceExpression = tableReferenceExpression;
            _mappings = mappings;
            _groupByDiscovery = subquery._groupBy.Count > 0;
            _correlatedTerms = new HashSet<SqlExpression>(ReferenceEqualityComparer.Instance);
        }

        [return: NotNullIfNotNull("sqlExpression")]
        public SqlExpression? Remap(SqlExpression? sqlExpression)
            => (SqlExpression?)Visit(sqlExpression);

        [return: NotNullIfNotNull("selectExpression")]
        public SelectExpression? Remap(SelectExpression? selectExpression)
        {
            var result = (SelectExpression?)Visit(selectExpression);

            if (_correlatedTerms.Count > 0)
            {
                new EnclosingTermFindingVisitor(_correlatedTerms).Visit(selectExpression);
                _groupByDiscovery = false;
                result = (SelectExpression?)Visit(selectExpression);
            }

            return result;
        }

        [return: NotNullIfNotNull("expression")]
        public override Expression? Visit(Expression? expression)
        {
            switch (expression)
            {
                case SqlExpression sqlExpression
                    when _mappings.TryGetValue(sqlExpression, out var outer):
                    return outer;

                case ColumnExpression columnExpression
                    when _groupByDiscovery
                    && _subquery.ContainsTableReference(columnExpression):
                    _correlatedTerms.Add(columnExpression);
                    return columnExpression;

                case SqlExpression sqlExpression
                    when !_groupByDiscovery
                    && sqlExpression is not SqlConstantExpression and not SqlParameterExpression
                    && _correlatedTerms.Contains(sqlExpression):
                    var outerColumn = _subquery.GenerateOuterColumn(_tableReferenceExpression, sqlExpression);
                    _mappings[sqlExpression] = outerColumn;
                    return outerColumn;

                case ColumnExpression columnExpression
                    when !_groupByDiscovery
                    && _subquery.ContainsTableReference(columnExpression):
                    var outerColumn1 = _subquery.GenerateOuterColumn(_tableReferenceExpression, columnExpression);
                    _mappings[columnExpression] = outerColumn1;
                    return outerColumn1;

                default:
                    return base.Visit(expression);
            }
        }

        private sealed class EnclosingTermFindingVisitor : ExpressionVisitor
        {
            private readonly HashSet<SqlExpression> _correlatedTerms;
            private bool _doesNotContainLocalTerms;

            public EnclosingTermFindingVisitor(HashSet<SqlExpression> correlatedTerms)
            {
                _correlatedTerms = correlatedTerms;
                _doesNotContainLocalTerms = true;
            }

            [return: NotNullIfNotNull("expression")]
            public override Expression? Visit(Expression? expression)
            {
                if (expression is SqlExpression sqlExpression)
                {
                    if (_correlatedTerms.Contains(sqlExpression)
                        || sqlExpression is SqlConstantExpression or SqlParameterExpression)
                    {
                        _correlatedTerms.Add(sqlExpression);
                        return sqlExpression;
                    }

                    var parentDoesNotContainLocalTerms = _doesNotContainLocalTerms;
                    _doesNotContainLocalTerms = sqlExpression is not ColumnExpression;
                    base.Visit(expression);
                    if (_doesNotContainLocalTerms)
                    {
                        _correlatedTerms.Add(sqlExpression);
                    }

                    _doesNotContainLocalTerms = _doesNotContainLocalTerms && parentDoesNotContainLocalTerms;

                    return expression;
                }

                return base.Visit(expression);
            }
        }
    }

    private sealed class ColumnExpressionFindingExpressionVisitor : ExpressionVisitor
    {
        private Dictionary<string, HashSet<string>?>? _columnReferenced;
        private Dictionary<string, HashSet<string>?>? _columnsUsedInJoinCondition;

        public Dictionary<string, HashSet<string>?> FindColumns(SelectExpression selectExpression)
        {
            _columnReferenced = new Dictionary<string, HashSet<string>?>();
            _columnsUsedInJoinCondition = new Dictionary<string, HashSet<string>?>();

            foreach (var table in selectExpression.Tables)
            {
                var tableAlias = table is JoinExpressionBase joinExpressionBase
                    ? joinExpressionBase.Table.Alias!
                    : table.Alias!;
                _columnReferenced[tableAlias] = null;
            }

            Visit(selectExpression);

            foreach (var keyValuePair in _columnsUsedInJoinCondition)
            {
                var tableAlias = keyValuePair.Key;
                if (_columnReferenced[tableAlias] != null
                    && _columnsUsedInJoinCondition[tableAlias] != null)
                {
                    _columnReferenced[tableAlias]!.UnionWith(_columnsUsedInJoinCondition[tableAlias]!);
                }
            }

            return _columnReferenced;
        }

        [return: NotNullIfNotNull("expression")]
        public override Expression? Visit(Expression? expression)
        {
            switch (expression)
            {
                case ColumnExpression columnExpression:
                    var tableAlias = columnExpression.TableAlias;
                    if (_columnReferenced!.ContainsKey(tableAlias))
                    {
                        _columnReferenced[tableAlias] ??= new HashSet<string>();

                        _columnReferenced[tableAlias]!.Add(columnExpression.Name);
                    }

                    // Always skip the table of ColumnExpression since it will traverse into deeper subquery
                    return columnExpression;

                case PredicateJoinExpressionBase predicateJoinExpressionBase:
                    var predicateJoinTableAlias = predicateJoinExpressionBase.Table.Alias!;
                    // Visiting the join predicate will add some columns for join table.
                    // But if all the referenced columns are in join predicate only then we can remove the join table.
                    // So if there are no referenced columns yet means there is still potential to remove this table,
                    // In such case we moved the columns encountered in join predicate to other dictionary and later merge
                    // if there are more references to the join table outside of join predicate.
                    // We should also remove references to the outer if this column gets removed then that subquery can also remove projections
                    // But currently we only remove table for TPT & entity splitting scenario
                    // in which there are all table expressions which connects via joins.
                    var joinOnSameLevel = _columnReferenced!.ContainsKey(predicateJoinTableAlias);
                    var noReferences = !joinOnSameLevel || _columnReferenced[predicateJoinTableAlias] == null;
                    base.Visit(predicateJoinExpressionBase);
                    if (noReferences && joinOnSameLevel)
                    {
                        _columnsUsedInJoinCondition![predicateJoinTableAlias] = _columnReferenced[predicateJoinTableAlias];
                        _columnReferenced[predicateJoinTableAlias] = null;
                    }

                    return predicateJoinExpressionBase;

                default:
                    return base.Visit(expression);
            }
        }
    }

    private sealed class TableReferenceUpdatingExpressionVisitor : ExpressionVisitor
    {
        private readonly SelectExpression _oldSelect;
        private readonly SelectExpression _newSelect;

        public TableReferenceUpdatingExpressionVisitor(SelectExpression oldSelect, SelectExpression newSelect)
        {
            _oldSelect = oldSelect;
            _newSelect = newSelect;
        }

        [return: NotNullIfNotNull("expression")]
        public override Expression? Visit(Expression? expression)
        {
            if (expression is TableReferenceExpression tableReferenceExpression)
            {
                tableReferenceExpression.UpdateTableReference(_oldSelect, _newSelect);
            }

            return base.Visit(expression);
        }
    }

    private sealed class IdentifierComparer : IEqualityComparer<(ColumnExpression Column, ValueComparer Comparer)>
    {
        public bool Equals((ColumnExpression Column, ValueComparer Comparer) x, (ColumnExpression Column, ValueComparer Comparer) y)
            => x.Column.Equals(y.Column);

        public int GetHashCode((ColumnExpression Column, ValueComparer Comparer) obj)
            => obj.Column.GetHashCode();
    }

    private sealed class AliasUniquifier : ExpressionVisitor
    {
        private readonly HashSet<string> _usedAliases;
        private readonly List<SelectExpression> _visitedSelectExpressions = new();

        public AliasUniquifier(HashSet<string> usedAliases)
        {
            _usedAliases = usedAliases;
        }

        [return: NotNullIfNotNull("expression")]
        public override Expression? Visit(Expression? expression)
        {
            if (expression is SelectExpression innerSelectExpression
                && !_visitedSelectExpressions.Contains(innerSelectExpression))
            {
                for (var i = 0; i < innerSelectExpression._tableReferences.Count; i++)
                {
                    var currentAlias = innerSelectExpression._tableReferences[i].Alias;
                    var newAlias = GenerateUniqueAlias(_usedAliases, currentAlias);

                    if (newAlias != currentAlias)
                    {
                        // we keep the old alias in the list (even though it's not actually being used anymore)
                        // to disambiguate the APPLY case, e.g. something like this:
                        // SELECT * FROM EntityOne as e
                        // OUTER APPLY (
                        //    SELECT * FROM EntityTwo as e1
                        //    LEFT JOIN EntityThree as e ON (...) -- reuse alias e, since we use e1 after uniquification
                        //    WHERE e.Foo == e1.Bar -- ambiguity! e could refer to EntityOne or EntityThree
                        // ) as t
                        innerSelectExpression._usedAliases.Add(newAlias);
                    }

                    innerSelectExpression._tableReferences[i].Alias = newAlias;
                    UnwrapJoinExpression(innerSelectExpression._tables[i]).Alias = newAlias;
                }

                _visitedSelectExpressions.Add(innerSelectExpression);
            }

            return base.Visit(expression);
        }
    }

    private sealed class ConcreteColumnExpression : ColumnExpression
    {
        private readonly TableReferenceExpression _table;

        public ConcreteColumnExpression(IProperty property, IColumnBase column, TableReferenceExpression table, bool nullable)
            : this(
                column.Name,
                table,
                property.ClrType.UnwrapNullableType(),
                column.PropertyMappings.First(m => m.Property == property).TypeMapping,
                nullable || column.IsNullable)
        {
        }

        public ConcreteColumnExpression(ProjectionExpression subqueryProjection, TableReferenceExpression table)
            : this(
                subqueryProjection.Alias, table,
                subqueryProjection.Type, subqueryProjection.Expression.TypeMapping!,
                IsNullableProjection(subqueryProjection))
        {
        }

        private static bool IsNullableProjection(ProjectionExpression projectionExpression)
            => projectionExpression.Expression switch
            {
                ColumnExpression columnExpression => columnExpression.IsNullable,
                SqlConstantExpression sqlConstantExpression => sqlConstantExpression.Value == null,
                _ => true
            };

        public ConcreteColumnExpression(
            string name,
            TableReferenceExpression table,
            Type type,
            RelationalTypeMapping? typeMapping,
            bool nullable)
            : base(type, typeMapping)
        {
            Name = name;
            _table = table;
            IsNullable = nullable;
        }

        public override string Name { get; }

        public override TableExpressionBase Table
            => _table.Table;

        public override string TableAlias
            => _table.Alias;

        public override bool IsNullable { get; }

        /// <inheritdoc />
        protected override Expression VisitChildren(ExpressionVisitor visitor)
        {
            // We only need to visit the table reference expression since TableReferenceUpdatingExpressionVisitor may need to modify it; it
            // mutates TableReferenceExpression (a new TableReferenceExpression is never returned).
            var newTable = (TableReferenceExpression)visitor.Visit(_table);
            Check.DebugAssert(newTable == _table, $"New {nameof(TableReferenceExpression)} returned during visitation!");

            return this;
        }

        public override ConcreteColumnExpression MakeNullable()
            => IsNullable ? this : new ConcreteColumnExpression(Name, _table, Type, TypeMapping, true);

        public override SqlExpression ApplyTypeMapping(RelationalTypeMapping? typeMapping)
            => new ConcreteColumnExpression(Name, _table, Type, typeMapping, IsNullable);

        internal void Verify(IReadOnlyList<TableReferenceExpression> tableReferences)
        {
            if (!tableReferences.Contains(_table, ReferenceEqualityComparer.Instance))
            {
                throw new InvalidOperationException("Dangling column.");
            }
        }

        /// <inheritdoc />
        public override bool Equals(object? obj)
            => obj != null
                && (ReferenceEquals(this, obj)
                    || obj is ConcreteColumnExpression concreteColumnExpression
                    && Equals(concreteColumnExpression));

        private bool Equals(ConcreteColumnExpression concreteColumnExpression)
            => base.Equals(concreteColumnExpression)
                && Name == concreteColumnExpression.Name
                && _table.Equals(concreteColumnExpression._table)
                && IsNullable == concreteColumnExpression.IsNullable;

        /// <inheritdoc />
        public override int GetHashCode()
            => HashCode.Combine(base.GetHashCode(), Name, _table, IsNullable);
    }

    private struct SingleCollectionInfo
    {
        public SingleCollectionInfo(
            Expression parentIdentifier,
            Expression outerIdentifier,
            Expression selfIdentifier,
            IReadOnlyList<ValueComparer> parentIdentifierValueComparers,
            IReadOnlyList<ValueComparer> outerIdentifierValueComparers,
            IReadOnlyList<ValueComparer> selfIdentifierValueComparers,
            Expression shaperExpression)
        {
            ParentIdentifier = parentIdentifier;
            OuterIdentifier = outerIdentifier;
            SelfIdentifier = selfIdentifier;
            ParentIdentifierValueComparers = parentIdentifierValueComparers;
            OuterIdentifierValueComparers = outerIdentifierValueComparers;
            SelfIdentifierValueComparers = selfIdentifierValueComparers;
            ShaperExpression = shaperExpression;
        }

        public Expression ParentIdentifier { get; }
        public Expression OuterIdentifier { get; }
        public Expression SelfIdentifier { get; }
        public IReadOnlyList<ValueComparer> ParentIdentifierValueComparers { get; }
        public IReadOnlyList<ValueComparer> OuterIdentifierValueComparers { get; }
        public IReadOnlyList<ValueComparer> SelfIdentifierValueComparers { get; }
        public Expression ShaperExpression { get; }
    }

    private struct SplitCollectionInfo
    {
        public SplitCollectionInfo(
            Expression parentIdentifier,
            Expression childIdentifier,
            IReadOnlyList<ValueComparer> identifierValueComparers,
            SelectExpression selectExpression,
            Expression shaperExpression)
        {
            ParentIdentifier = parentIdentifier;
            ChildIdentifier = childIdentifier;
            IdentifierValueComparers = identifierValueComparers;
            SelectExpression = selectExpression;
            ShaperExpression = shaperExpression;
        }

        public Expression ParentIdentifier { get; }
        public Expression ChildIdentifier { get; }
        public IReadOnlyList<ValueComparer> IdentifierValueComparers { get; }
        public SelectExpression SelectExpression { get; }
        public Expression ShaperExpression { get; }
    }

    private sealed class ClientProjectionRemappingExpressionVisitor : ExpressionVisitor
    {
        private readonly List<object> _clientProjectionIndexMap;

        public ClientProjectionRemappingExpressionVisitor(List<object> clientProjectionIndexMap)
        {
            _clientProjectionIndexMap = clientProjectionIndexMap;
        }

        [return: NotNullIfNotNull("expression")]
        public override Expression? Visit(Expression? expression)
        {
            if (expression is ProjectionBindingExpression projectionBindingExpression)
            {
                var value = _clientProjectionIndexMap[projectionBindingExpression.Index!.Value];
                if (value is int intValue)
                {
                    return new ProjectionBindingExpression(
                        projectionBindingExpression.QueryExpression, intValue, projectionBindingExpression.Type);
                }

                if (value is Expression innerShaper)
                {
                    return Visit(innerShaper);
                }

                throw new InvalidCastException();
            }

            if (expression is CollectionResultExpression collectionResultExpression)
            {
                var innerProjectionBindingExpression = collectionResultExpression.ProjectionBindingExpression;
                var value = _clientProjectionIndexMap[innerProjectionBindingExpression.Index!.Value];
                if (value is SingleCollectionInfo singleCollectionInfo)
                {
                    return new RelationalCollectionShaperExpression(
                        singleCollectionInfo.ParentIdentifier,
                        singleCollectionInfo.OuterIdentifier,
                        singleCollectionInfo.SelfIdentifier,
                        singleCollectionInfo.ParentIdentifierValueComparers,
                        singleCollectionInfo.OuterIdentifierValueComparers,
                        singleCollectionInfo.SelfIdentifierValueComparers,
                        singleCollectionInfo.ShaperExpression,
                        collectionResultExpression.Navigation,
                        collectionResultExpression.ElementType);
                }

                if (value is SplitCollectionInfo splitCollectionInfo)
                {
                    return new RelationalSplitCollectionShaperExpression(
                        splitCollectionInfo.ParentIdentifier,
                        splitCollectionInfo.ChildIdentifier,
                        splitCollectionInfo.IdentifierValueComparers,
                        splitCollectionInfo.SelectExpression,
                        splitCollectionInfo.ShaperExpression,
                        collectionResultExpression.Navigation,
                        collectionResultExpression.ElementType);
                }

                if (value is int)
                {
                    var binding = (ProjectionBindingExpression)Visit(collectionResultExpression.ProjectionBindingExpression);

                    return collectionResultExpression.Update(binding);
                }

                throw new InvalidOperationException();
            }

            if (expression is RelationalGroupByResultExpression relationalGroupByResultExpression)
            {
                // Only element shaper needs remapping
                return new RelationalGroupByResultExpression(
                    relationalGroupByResultExpression.KeyIdentifier,
                    relationalGroupByResultExpression.KeyIdentifierValueComparers,
                    relationalGroupByResultExpression.KeyShaper,
                    Visit(relationalGroupByResultExpression.ElementShaper));
            }

            return base.Visit(expression);
        }
    }

    private sealed class SelectExpressionVerifyingExpressionVisitor : ExpressionVisitor
    {
        private readonly List<TableReferenceExpression> _tableReferencesInScope = new();

        public SelectExpressionVerifyingExpressionVisitor(IEnumerable<TableReferenceExpression> tableReferencesInScope)
        {
            _tableReferencesInScope.AddRange(tableReferencesInScope);
        }

        [return: NotNullIfNotNull("expression")]
        public override Expression? Visit(Expression? expression)
        {
            switch (expression)
            {
                case SelectExpression selectExpression:
                    foreach (var tableReference in selectExpression._tableReferences)
                    {
                        tableReference.Verify(selectExpression);
                    }

                    var currentLevelTableReferences = new List<TableReferenceExpression>();
                    for (var i = 0; i < selectExpression._tables.Count; i++)
                    {
                        var table = selectExpression._tables[i];
                        var tableReference = selectExpression._tableReferences[i];
                        switch (table)
                        {
                            case PredicateJoinExpressionBase predicateJoinExpressionBase:
                                Verify(predicateJoinExpressionBase.Table, _tableReferencesInScope);
                                currentLevelTableReferences.Add(tableReference);
                                Verify(
                                    predicateJoinExpressionBase.JoinPredicate,
                                    _tableReferencesInScope.Concat(currentLevelTableReferences));
                                break;

                            case SelectExpression innerSelectExpression:
                                Verify(innerSelectExpression, _tableReferencesInScope);
                                break;

                            case CrossApplyExpression crossApplyExpression:
                                Verify(crossApplyExpression, _tableReferencesInScope.Concat(currentLevelTableReferences));
                                break;

                            case OuterApplyExpression outerApplyExpression:
                                Verify(outerApplyExpression, _tableReferencesInScope.Concat(currentLevelTableReferences));
                                break;

                            case JoinExpressionBase joinExpressionBase:
                                Verify(joinExpressionBase.Table, _tableReferencesInScope);
                                break;

                            case SetOperationBase setOperationBase:
                                Verify(setOperationBase.Source1, _tableReferencesInScope);
                                Verify(setOperationBase.Source2, _tableReferencesInScope);
                                break;
                        }

                        if (table is not PredicateJoinExpressionBase)
                        {
                            currentLevelTableReferences.Add(tableReference);
                        }
                    }

                    _tableReferencesInScope.AddRange(currentLevelTableReferences);

                    foreach (var projection in selectExpression._projection)
                    {
                        Visit(projection);
                    }

                    foreach (var keyValuePair in selectExpression._projectionMapping)
                    {
                        Visit(keyValuePair.Value);
                    }

                    foreach (var clientProjection in selectExpression._clientProjections)
                    {
                        Visit(clientProjection);
                    }

                    foreach (var grouping in selectExpression._groupBy)
                    {
                        Visit(grouping);
                    }

                    foreach (var ordering in selectExpression._orderings)
                    {
                        Visit(ordering);
                    }

                    Visit(selectExpression.Predicate);
                    Visit(selectExpression.Having);
                    Visit(selectExpression.Offset);
                    Visit(selectExpression.Limit);

                    foreach (var identifier in selectExpression._identifier)
                    {
                        Visit(identifier.Column);
                    }

                    foreach (var childIdentifier in selectExpression._childIdentifiers)
                    {
                        Visit(childIdentifier.Column);
                    }

                    return selectExpression;

                case ConcreteColumnExpression concreteColumnExpression:
                    concreteColumnExpression.Verify(_tableReferencesInScope);
                    return concreteColumnExpression;

                case ShapedQueryExpression shapedQueryExpression:
                    Verify(shapedQueryExpression.QueryExpression, _tableReferencesInScope);
                    return shapedQueryExpression;
            }

            return base.Visit(expression);
        }

        private static void Verify(Expression expression, IEnumerable<TableReferenceExpression> tableReferencesInScope)
            => new SelectExpressionVerifyingExpressionVisitor(tableReferencesInScope)
                .Visit(expression);
    }

    private sealed class CloningExpressionVisitor : ExpressionVisitor
    {
        private static readonly bool UseOldBehavior29638
            = AppContext.TryGetSwitch("Microsoft.EntityFrameworkCore.Issue29638", out var enabled29638) && enabled29638;

        [return: NotNullIfNotNull("expression")]
        public override Expression? Visit(Expression? expression)
        {
            switch (expression)
            {
                case SelectExpression selectExpression:
                {
                    var newProjectionMappings = new Dictionary<ProjectionMember, Expression>(selectExpression._projectionMapping.Count);
                    foreach (var (projectionMember, value) in selectExpression._projectionMapping)
                    {
                        newProjectionMappings[projectionMember] = Visit(value);
                    }

                    var newProjections = selectExpression._projection.Select(Visit).ToList<ProjectionExpression>();

                    var newTables = selectExpression._tables.Select(Visit).ToList<TableExpressionBase>();
                    var tpcTablesMap = selectExpression._tables.Select(UnwrapJoinExpression).Zip(newTables.Select(UnwrapJoinExpression))
                        .Where(e => e.First is TpcTablesExpression)
                        .ToDictionary(e => (TpcTablesExpression)e.First, e => (TpcTablesExpression)e.Second);

                    // Since we are cloning we need to generate new table references
                    // In other cases (like VisitChildren), we just reuse the same table references and update the SelectExpression inside it.
                    // We initially assign old SelectExpression in table references and later update it once we construct clone
                    var newTableReferences = selectExpression._tableReferences
                        .Select(e => new TableReferenceExpression(selectExpression, e.Alias)).ToList();
                    Check.DebugAssert(
                        newTables.Select(GetAliasFromTableExpressionBase).SequenceEqual(newTableReferences.Select(e => e.Alias)),
                        "Alias of updated tables must match the old tables.");

                    var predicate = (SqlExpression?)Visit(selectExpression.Predicate);
                    var newGroupBy = selectExpression._groupBy.Select(Visit)
                        .Where(e => e is not (SqlConstantExpression or SqlParameterExpression))
                        .ToList<SqlExpression>();
                    var havingExpression = (SqlExpression?)Visit(selectExpression.Having);
                    var newOrderings = selectExpression._orderings.Select(Visit).ToList<OrderingExpression>();
                    var offset = (SqlExpression?)Visit(selectExpression.Offset);
                    var limit = (SqlExpression?)Visit(selectExpression.Limit);

                    var newSelectExpression = new SelectExpression(
                        selectExpression.Alias, newProjections, newTables, newTableReferences, newGroupBy, newOrderings,
                        selectExpression.GetAnnotations())
                    {
                        Predicate = predicate,
                        Having = havingExpression,
                        Offset = offset,
                        Limit = limit,
                        IsDistinct = selectExpression.IsDistinct,
                        Tags = selectExpression.Tags,
                        _usedAliases = selectExpression._usedAliases.ToHashSet(),
                        _projectionMapping = newProjectionMappings,
                        _mutable = selectExpression._mutable
                    };

                    newSelectExpression._removableJoinTables.AddRange(selectExpression._removableJoinTables);

                    foreach (var kvp in selectExpression._tpcDiscriminatorValues)
                    {
                        newSelectExpression._tpcDiscriminatorValues[tpcTablesMap[kvp.Key]] = kvp.Value;
                    }

                    // Since identifiers are ColumnExpression, they are not visited since they don't contain SelectExpression inside it.
                    newSelectExpression._identifier.AddRange(selectExpression._identifier);
                    newSelectExpression._childIdentifiers.AddRange(selectExpression._childIdentifiers);

                    // Remap tableReferences in new select expression
                    foreach (var tableReference in newTableReferences)
                    {
                        tableReference.UpdateTableReference(selectExpression, newSelectExpression);
                    }

                    // Now that we have SelectExpression, we visit all components and update table references inside columns
                    newSelectExpression = (SelectExpression)new ColumnExpressionReplacingExpressionVisitor(
                        selectExpression, newSelectExpression._tableReferences).Visit(newSelectExpression);

                    return newSelectExpression;
                }

                case TpcTablesExpression tpcTablesExpression:
                {
                    // Deep clone
                    var subSelectExpressions = tpcTablesExpression.SelectExpressions.Select(Visit).ToList<SelectExpression>();
                    var newTpcTable = new TpcTablesExpression(
                        tpcTablesExpression.Alias, tpcTablesExpression.EntityType, subSelectExpressions);
                    foreach (var annotation in tpcTablesExpression.GetAnnotations())
                    {
                        newTpcTable.AddAnnotation(annotation.Name, annotation.Value);
                    }

                    return newTpcTable;
                }

                case IClonableTableExpressionBase cloneable:
                    return cloneable.Clone();

                case TableValuedFunctionExpression tableValuedFunctionExpression:
                {
                    var newArguments = new SqlExpression[tableValuedFunctionExpression.Arguments.Count];
                    for (var i = 0; i < newArguments.Length; i++)
                    {
                        newArguments[i] = (SqlExpression)Visit(tableValuedFunctionExpression.Arguments[i]);
                    }

                    var newTableValuedFunctionExpression = tableValuedFunctionExpression.StoreFunction is null
                        ? new TableValuedFunctionExpression(
                            tableValuedFunctionExpression.Alias, tableValuedFunctionExpression.Name, newArguments)
                        : new TableValuedFunctionExpression(
                            tableValuedFunctionExpression.StoreFunction, newArguments) { Alias = tableValuedFunctionExpression.Alias };

                    foreach (var annotation in tableValuedFunctionExpression.GetAnnotations())
                    {
                        newTableValuedFunctionExpression.AddAnnotation(annotation.Name, annotation.Value);
                    }

                    return newTableValuedFunctionExpression;
                }

                // join and set operations are fine, because they contain other TableExpressionBases inside, that will get cloned
                // and therefore set expression's Update function will generate a new instance.
                case JoinExpressionBase or SetOperationBase:
                    return base.Visit(expression);

                case TableExpressionBase:
                    throw new InvalidOperationException(
                        RelationalStrings.TableExpressionBaseWithoutCloningLogic(
                            expression.GetType().Name,
                            nameof(TableExpressionBase),
                            nameof(IClonableTableExpressionBase),
                            nameof(CloningExpressionVisitor),
                            nameof(SelectExpression)));

<<<<<<< HEAD
                default:
                    return base.Visit(expression);
=======
            if (!UseOldBehavior29638)
            {
                if (expression is TableValuedFunctionExpression tableValuedFunctionExpression)
                {
                    var newArguments = new SqlExpression[tableValuedFunctionExpression.Arguments.Count];
                    for (var i = 0; i < newArguments.Length; i++)
                    {
                        newArguments[i] = (SqlExpression)Visit(tableValuedFunctionExpression.Arguments[i]);
                    }

                    var newTableValuedFunctionExpression = new TableValuedFunctionExpression(
                        tableValuedFunctionExpression.StoreFunction,
                        newArguments)
                    {
                        Alias = tableValuedFunctionExpression.Alias
                    };

                    foreach (var annotation in tableValuedFunctionExpression.GetAnnotations())
                    {
                        newTableValuedFunctionExpression.AddAnnotation(annotation.Name, annotation.Value);
                    }

                    return newTableValuedFunctionExpression;
                }

                if (expression is IClonableTableExpressionBase cloneable)
                {
                    return cloneable.Clone();
                }

                // join and set operations are fine, because they contain other TableExpressionBases inside, that will get cloned
                // and therefore set expression's Update function will generate a new instance.
                if (expression is CrossJoinExpression
                    or InnerJoinExpression
                    or LeftJoinExpression
                    or CrossApplyExpression
                    or OuterApplyExpression
                    or ExceptExpression
                    or IntersectExpression
                    or UnionExpression)
                {
                    return base.Visit(expression);
                }

                if (expression is TableExpressionBase)
                {
                    throw new InvalidOperationException(
                        RelationalStrings.TableExpressionBaseWithoutCloningLogic(
                            expression.GetType().Name,
                            nameof(TableExpressionBase),
                            nameof(IClonableTableExpressionBase),
                            nameof(CloningExpressionVisitor),
                            nameof(SelectExpression))); ;
                }

                return base.Visit(expression);
            }
            else
            {
                return expression is IClonableTableExpressionBase cloneable ? cloneable.Clone() : base.Visit(expression);
>>>>>>> 6a53a384
            }
        }
    }

    private sealed class ColumnExpressionReplacingExpressionVisitor : ExpressionVisitor
    {
        private readonly SelectExpression _oldSelectExpression;
        private readonly Dictionary<string, TableReferenceExpression> _newTableReferences;

        public ColumnExpressionReplacingExpressionVisitor(
            SelectExpression oldSelectExpression,
            IEnumerable<TableReferenceExpression> newTableReferences)
        {
            _oldSelectExpression = oldSelectExpression;
            _newTableReferences = newTableReferences.ToDictionary(e => e.Alias);
        }

        [return: NotNullIfNotNull("expression")]
        public override Expression? Visit(Expression? expression)
            => expression is ConcreteColumnExpression concreteColumnExpression
                && _oldSelectExpression.ContainsTableReference(concreteColumnExpression)
                && _newTableReferences.ContainsKey(concreteColumnExpression.TableAlias)
                    ? new ConcreteColumnExpression(
                        concreteColumnExpression.Name,
                        _newTableReferences[concreteColumnExpression.TableAlias],
                        concreteColumnExpression.Type,
                        concreteColumnExpression.TypeMapping!,
                        concreteColumnExpression.IsNullable)
                    : base.Visit(expression);
    }

    private sealed class TpcTableExpressionRemovingExpressionVisitor : ExpressionVisitor
    {
        private readonly HashSet<string> _usedAliases;

        public TpcTableExpressionRemovingExpressionVisitor(HashSet<string> usedAliases)
        {
            _usedAliases = usedAliases;
        }

        [return: NotNullIfNotNull("expression")]
        public override Expression? Visit(Expression? expression)
        {
            if (expression is SelectExpression { _tpcDiscriminatorValues.Count: > 0 } selectExpression)
            {
                // If selectExpression doesn't have any other component and only TPC tables then we can lift it
                // We ignore projection here because if this selectExpression has projection from inner TPC
                // Then TPC will have superset of projection
                var identitySelect = selectExpression is
                    {
                        Tables.Count: 1,
                        Predicate: null,
                        Orderings: [],
                        Limit: null,
                        Offset: null,
                        IsDistinct: false,
                        GroupBy: [],
                        Having: null
                    }
                    // Any non-column projection means some composition which cannot be removed
                    && selectExpression.Projection.All(e => e.Expression is ColumnExpression);

                foreach (var kvp in selectExpression._tpcDiscriminatorValues)
                {
                    var tpcTablesExpression = kvp.Key;
                    var subSelectExpressions = tpcTablesExpression.Prune(kvp.Value.Item2).SelectExpressions
                        .Select(AssignUniqueAliasToTable).ToList();
                    var firstSelectExpression = subSelectExpressions[0]; // There will be at least one.

                    int[]? reindexingMap = null;
                    if (identitySelect && selectExpression.Alias == null)
                    {
                        // Alias would be null when it is Exists/In like query or top level
                        // In Exists like query there is no projection
                        // In InExpression with subquery there will be only 1 projection
                        // In top-level the ordering of projection matters for shaper
                        // So for all cases in case of identity select when we are doing the lift, we need to remap projections
                        reindexingMap = new int[selectExpression.Projection.Count];
                        var innerProjections = firstSelectExpression.Projection.Select(e => e.Alias).ToList();
                        var identityMap = true;
                        for (var i = 0; i < selectExpression.Projection.Count; i++)
                        {
                            var newIndex = innerProjections.FindIndex(
                                e => string.Equals(e, selectExpression.Projection[i].Alias, StringComparison.Ordinal));
                            if (newIndex == -1)
                            {
                                // If for whatever reason outer has additional projection which cannot be remapped we avoid lift
                                identitySelect = false;
                                reindexingMap = null;
                                break;
                            }

                            identityMap &= (i == newIndex);
                            reindexingMap[i] = newIndex;
                        }

                        if (identityMap)
                        {
                            // If projection is same on outer/inner we don't need remapping
                            reindexingMap = null;
                        }
                    }

                    if (identitySelect)
                    {
                        // If we are lifting then we remove the alias for tpc because it will be unused.
                        _usedAliases.Remove(tpcTablesExpression.Alias);
                    }

                    RemapProjections(reindexingMap, firstSelectExpression);
                    var result = subSelectExpressions[0];
                    for (var i = 1; i < subSelectExpressions.Count; i++)
                    {
                        var setOperationAlias = GenerateUniqueAlias(_usedAliases, "t");
                        var source1 = result;
                        var source2 = subSelectExpressions[i];
                        RemapProjections(reindexingMap, source2);
                        var generatedSelectExpression = new SelectExpression(alias: null);

                        var unionExpression = new UnionExpression(setOperationAlias, source1, source2, distinct: false);
                        var tableReferenceExpression = new TableReferenceExpression(generatedSelectExpression, setOperationAlias);
                        generatedSelectExpression._tables.Add(unionExpression);
                        generatedSelectExpression._tableReferences.Add(tableReferenceExpression);
                        foreach (var projection in result.Projection)
                        {
                            generatedSelectExpression._projection.Add(
                                new ProjectionExpression(
                                    new ConcreteColumnExpression(projection, tableReferenceExpression), projection.Alias));
                        }

                        generatedSelectExpression._mutable = false;
                        result = generatedSelectExpression;
                    }

                    if (identitySelect)
                    {
                        result.Alias = selectExpression.Alias;
                        if (selectExpression.Alias == null)
                        {
                            // If top-level them copy over bindings for shaper
                            result._projectionMapping = selectExpression._projectionMapping;
                            result._clientProjections = selectExpression._clientProjections;
                        }

                        // Since identity select implies only 1 table so we can return without worrying about another iteration.
                        // Identity select shouldn't require base visit.
                        return result;
                    }

                    {
                        result.Alias = tpcTablesExpression.Alias;
                        var tableIndex =
                            selectExpression._tables.FindIndex(teb => ReferenceEquals(UnwrapJoinExpression(teb), tpcTablesExpression));
                        var table = selectExpression._tables[tableIndex];
                        selectExpression._tables[tableIndex] = (TableExpressionBase)ReplacingExpressionVisitor.Replace(
                            tpcTablesExpression, result, table);
                    }

                    SelectExpression AssignUniqueAliasToTable(SelectExpression se)
                    {
                        // we assign unique alias to inner tables here so that we can avoid wasting aliases on pruned tables
                        var table = se._tables[0];
                        var alias = GenerateUniqueAlias(_usedAliases, table.Alias!);
                        table.Alias = alias;
                        se._tableReferences[0].Alias = alias;

                        return se;
                    }
                }

                selectExpression._tpcDiscriminatorValues.Clear();
            }

            return base.Visit(expression);
        }

        private void RemapProjections(int[]? map, SelectExpression selectExpression)
        {
            if (map != null)
            {
                var projections = selectExpression.Projection.ToList();
                selectExpression._projection.Clear();
                for (var i = 0; i < map.Length; i++)
                {
                    selectExpression._projection.Add(projections[map[i]]);
                }
            }
        }
    }
}<|MERGE_RESOLUTION|>--- conflicted
+++ resolved
@@ -914,10 +914,9 @@
                             nameof(CloningExpressionVisitor),
                             nameof(SelectExpression)));
 
-<<<<<<< HEAD
                 default:
                     return base.Visit(expression);
-=======
+            }
             if (!UseOldBehavior29638)
             {
                 if (expression is TableValuedFunctionExpression tableValuedFunctionExpression)
@@ -978,7 +977,6 @@
             else
             {
                 return expression is IClonableTableExpressionBase cloneable ? cloneable.Clone() : base.Visit(expression);
->>>>>>> 6a53a384
             }
         }
     }

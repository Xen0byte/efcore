// Licensed to the .NET Foundation under one or more agreements.
// The .NET Foundation licenses this file to you under the MIT license.

namespace Microsoft.EntityFrameworkCore.Query;

/// <summary>
///     <para>
///         An expression that represents creation of a collection for relational provider in
///         <see cref="ShapedQueryExpression.ShaperExpression" />.
///     </para>
///     <para>
///         This type is typically used by database providers (and other extensions). It is generally
///         not used in application code.
///     </para>
/// </summary>
public class RelationalCollectionShaperExpression : Expression, IPrintableExpression
{
    /// <summary>
    ///     Creates a new instance of the <see cref="RelationalCollectionShaperExpression" /> class.
    /// </summary>
    /// <param name="parentIdentifier">An identifier for the parent element.</param>
    /// <param name="outerIdentifier">An identifier for the outer element.</param>
    /// <param name="selfIdentifier">An identifier for the element in the collection.</param>
    /// <param name="parentIdentifierValueComparers">A list of value comparers to compare parent identifier.</param>
    /// <param name="outerIdentifierValueComparers">A list of value comparers to compare outer identifier.</param>
    /// <param name="selfIdentifierValueComparers">A list of value comparers to compare self identifier.</param>
    /// <param name="innerShaper">An expression used to create individual elements of the collection.</param>
    /// <param name="navigation">A navigation associated with this collection, if any.</param>
    /// <param name="elementType">The clr type of individual elements in the collection.</param>
    public RelationalCollectionShaperExpression(
        Expression parentIdentifier,
        Expression outerIdentifier,
        Expression selfIdentifier,
<<<<<<< HEAD
        IReadOnlyList<ValueComparer>? parentIdentifierValueComparers,
        IReadOnlyList<ValueComparer>? outerIdentifierValueComparers,
        IReadOnlyList<ValueComparer>? selfIdentifierValueComparers,
=======
        IReadOnlyList<ValueComparer> parentIdentifierValueComparers,
        IReadOnlyList<ValueComparer> outerIdentifierValueComparers,
        IReadOnlyList<ValueComparer> selfIdentifierValueComparers,
>>>>>>> 5d0d937a
        Expression innerShaper,
        INavigationBase? navigation,
        Type elementType)
    {
        ParentIdentifier = parentIdentifier;
        OuterIdentifier = outerIdentifier;
        SelfIdentifier = selfIdentifier;
        ParentIdentifierValueComparers = parentIdentifierValueComparers;
        OuterIdentifierValueComparers = outerIdentifierValueComparers;
        SelfIdentifierValueComparers = selfIdentifierValueComparers;
        InnerShaper = innerShaper;
        Navigation = navigation;
        ElementType = elementType;
    }

    /// <summary>
    ///     The identifier for the parent element.
    /// </summary>
    public virtual Expression ParentIdentifier { get; }

    /// <summary>
    ///     The identifier for the outer element.
    /// </summary>
    public virtual Expression OuterIdentifier { get; }

    /// <summary>
    ///     The identifier for the element in the collection.
    /// </summary>
    public virtual Expression SelfIdentifier { get; }

    /// <summary>
    ///     The list of value comparers to compare parent identifier.
    /// </summary>
<<<<<<< HEAD
    public virtual IReadOnlyList<ValueComparer>? ParentIdentifierValueComparers { get; }
=======
    public virtual IReadOnlyList<ValueComparer> ParentIdentifierValueComparers { get; }
>>>>>>> 5d0d937a

    /// <summary>
    ///     The list of value comparers to compare outer identifier.
    /// </summary>
<<<<<<< HEAD
    public virtual IReadOnlyList<ValueComparer>? OuterIdentifierValueComparers { get; }
=======
    public virtual IReadOnlyList<ValueComparer> OuterIdentifierValueComparers { get; }
>>>>>>> 5d0d937a

    /// <summary>
    ///     The list of value comparers to compare self identifier.
    /// </summary>
<<<<<<< HEAD
    public virtual IReadOnlyList<ValueComparer>? SelfIdentifierValueComparers { get; }
=======
    public virtual IReadOnlyList<ValueComparer> SelfIdentifierValueComparers { get; }
>>>>>>> 5d0d937a

    /// <summary>
    ///     The expression to create inner elements.
    /// </summary>
    public virtual Expression InnerShaper { get; }

    /// <summary>
    ///     The navigation if associated with the collection.
    /// </summary>
    public virtual INavigationBase? Navigation { get; }

    /// <summary>
    ///     The clr type of elements of the collection.
    /// </summary>
    public virtual Type ElementType { get; }

    /// <inheritdoc />
    public override Type Type
        => Navigation?.ClrType ?? typeof(List<>).MakeGenericType(ElementType);

    /// <inheritdoc />
    public sealed override ExpressionType NodeType
        => ExpressionType.Extension;

    /// <inheritdoc />
    protected override Expression VisitChildren(ExpressionVisitor visitor)
    {
        var parentIdentifier = visitor.Visit(ParentIdentifier);
        var outerIdentifier = visitor.Visit(OuterIdentifier);
        var selfIdentifier = visitor.Visit(SelfIdentifier);
        var innerShaper = visitor.Visit(InnerShaper);

        return Update(parentIdentifier, outerIdentifier, selfIdentifier, innerShaper);
    }

    /// <summary>
    ///     Creates a new expression that is like this one, but using the supplied children. If all of the children are the same, it will
    ///     return this expression.
    /// </summary>
    /// <param name="parentIdentifier">The <see cref="ParentIdentifier" /> property of the result.</param>
    /// <param name="outerIdentifier">The <see cref="OuterIdentifier" /> property of the result.</param>
    /// <param name="selfIdentifier">The <see cref="SelfIdentifier" /> property of the result.</param>
    /// <param name="innerShaper">The <see cref="InnerShaper" /> property of the result.</param>
    /// <returns>This expression if no children changed, or an expression with the updated children.</returns>
    public virtual RelationalCollectionShaperExpression Update(
        Expression parentIdentifier,
        Expression outerIdentifier,
        Expression selfIdentifier,
        Expression innerShaper)
        => parentIdentifier != ParentIdentifier
            || outerIdentifier != OuterIdentifier
            || selfIdentifier != SelfIdentifier
            || innerShaper != InnerShaper
                ? new RelationalCollectionShaperExpression(
                    parentIdentifier, outerIdentifier, selfIdentifier,
                    ParentIdentifierValueComparers, OuterIdentifierValueComparers, SelfIdentifierValueComparers,
                    innerShaper, Navigation, ElementType)
                : this;

    /// <inheritdoc />
    void IPrintableExpression.Print(ExpressionPrinter expressionPrinter)
    {
        expressionPrinter.AppendLine("RelationalCollectionShaper:");
        using (expressionPrinter.Indent())
        {
            expressionPrinter.Append("ParentIdentifier:");
            expressionPrinter.Visit(ParentIdentifier);
            expressionPrinter.AppendLine();
            expressionPrinter.Append("OuterIdentifier:");
            expressionPrinter.Visit(OuterIdentifier);
            expressionPrinter.AppendLine();
            expressionPrinter.Append("SelfIdentifier:");
            expressionPrinter.Visit(SelfIdentifier);
            expressionPrinter.AppendLine();
            expressionPrinter.Append("InnerShaper:");
            expressionPrinter.Visit(InnerShaper);
            expressionPrinter.AppendLine();
            expressionPrinter.AppendLine($"Navigation: {Navigation?.Name}");
        }
    }
}<|MERGE_RESOLUTION|>--- conflicted
+++ resolved
@@ -31,15 +31,9 @@
         Expression parentIdentifier,
         Expression outerIdentifier,
         Expression selfIdentifier,
-<<<<<<< HEAD
-        IReadOnlyList<ValueComparer>? parentIdentifierValueComparers,
-        IReadOnlyList<ValueComparer>? outerIdentifierValueComparers,
-        IReadOnlyList<ValueComparer>? selfIdentifierValueComparers,
-=======
         IReadOnlyList<ValueComparer> parentIdentifierValueComparers,
         IReadOnlyList<ValueComparer> outerIdentifierValueComparers,
         IReadOnlyList<ValueComparer> selfIdentifierValueComparers,
->>>>>>> 5d0d937a
         Expression innerShaper,
         INavigationBase? navigation,
         Type elementType)
@@ -73,29 +67,17 @@
     /// <summary>
     ///     The list of value comparers to compare parent identifier.
     /// </summary>
-<<<<<<< HEAD
-    public virtual IReadOnlyList<ValueComparer>? ParentIdentifierValueComparers { get; }
-=======
     public virtual IReadOnlyList<ValueComparer> ParentIdentifierValueComparers { get; }
->>>>>>> 5d0d937a
 
     /// <summary>
     ///     The list of value comparers to compare outer identifier.
     /// </summary>
-<<<<<<< HEAD
-    public virtual IReadOnlyList<ValueComparer>? OuterIdentifierValueComparers { get; }
-=======
     public virtual IReadOnlyList<ValueComparer> OuterIdentifierValueComparers { get; }
->>>>>>> 5d0d937a
 
     /// <summary>
     ///     The list of value comparers to compare self identifier.
     /// </summary>
-<<<<<<< HEAD
-    public virtual IReadOnlyList<ValueComparer>? SelfIdentifierValueComparers { get; }
-=======
     public virtual IReadOnlyList<ValueComparer> SelfIdentifierValueComparers { get; }
->>>>>>> 5d0d937a
 
     /// <summary>
     ///     The expression to create inner elements.

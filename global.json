{
  "sdk": {
<<<<<<< HEAD
    "version": "8.0.113",
=======
    "version": "9.0.103",
>>>>>>> c0654186
    "allowPrerelease": true,
    "rollForward": "latestMajor"
  },
  "tools": {
<<<<<<< HEAD
    "dotnet": "8.0.113",
=======
    "dotnet": "9.0.103",
>>>>>>> c0654186
    "runtimes": {
      "dotnet": [
        "$(MicrosoftNETCoreBrowserDebugHostTransportVersion)"
      ]
    }
  },
  "msbuild-sdks": {
<<<<<<< HEAD
    "Microsoft.DotNet.Arcade.Sdk": "8.0.0-beta.25111.4",
    "Microsoft.DotNet.Helix.Sdk": "8.0.0-beta.25111.4"
=======
    "Microsoft.DotNet.Arcade.Sdk": "9.0.0-beta.25111.5",
    "Microsoft.DotNet.Helix.Sdk": "9.0.0-beta.25111.5"
>>>>>>> c0654186
  }
}<|MERGE_RESOLUTION|>--- conflicted
+++ resolved
@@ -1,19 +1,11 @@
 {
   "sdk": {
-<<<<<<< HEAD
-    "version": "8.0.113",
-=======
     "version": "9.0.103",
->>>>>>> c0654186
     "allowPrerelease": true,
     "rollForward": "latestMajor"
   },
   "tools": {
-<<<<<<< HEAD
-    "dotnet": "8.0.113",
-=======
     "dotnet": "9.0.103",
->>>>>>> c0654186
     "runtimes": {
       "dotnet": [
         "$(MicrosoftNETCoreBrowserDebugHostTransportVersion)"
@@ -21,12 +13,7 @@
     }
   },
   "msbuild-sdks": {
-<<<<<<< HEAD
-    "Microsoft.DotNet.Arcade.Sdk": "8.0.0-beta.25111.4",
-    "Microsoft.DotNet.Helix.Sdk": "8.0.0-beta.25111.4"
-=======
     "Microsoft.DotNet.Arcade.Sdk": "9.0.0-beta.25111.5",
     "Microsoft.DotNet.Helix.Sdk": "9.0.0-beta.25111.5"
->>>>>>> c0654186
   }
 }
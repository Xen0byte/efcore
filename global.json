{
  "sdk": {
<<<<<<< HEAD
    "version": "9.0.102",
=======
    "version": "10.0.100-preview.2.25081.1",
>>>>>>> 028980ea
    "allowPrerelease": true,
    "rollForward": "latestMajor"
  },
  "tools": {
<<<<<<< HEAD
    "dotnet": "9.0.102",
=======
    "dotnet": "10.0.100-preview.2.25081.1",
>>>>>>> 028980ea
    "runtimes": {
      "dotnet": [
        "$(MicrosoftNETCoreAppRuntimewinx64Version)"
      ]
    }
  },
  "msbuild-sdks": {
<<<<<<< HEAD
    "Microsoft.DotNet.Arcade.Sdk": "9.0.0-beta.25077.4",
    "Microsoft.DotNet.Helix.Sdk": "9.0.0-beta.25077.4"
=======
    "Microsoft.DotNet.Arcade.Sdk": "10.0.0-beta.25106.4",
    "Microsoft.DotNet.Helix.Sdk": "10.0.0-beta.25106.4"
>>>>>>> 028980ea
  }
}<|MERGE_RESOLUTION|>--- conflicted
+++ resolved
@@ -1,19 +1,11 @@
 {
   "sdk": {
-<<<<<<< HEAD
-    "version": "9.0.102",
-=======
     "version": "10.0.100-preview.2.25081.1",
->>>>>>> 028980ea
     "allowPrerelease": true,
     "rollForward": "latestMajor"
   },
   "tools": {
-<<<<<<< HEAD
-    "dotnet": "9.0.102",
-=======
     "dotnet": "10.0.100-preview.2.25081.1",
->>>>>>> 028980ea
     "runtimes": {
       "dotnet": [
         "$(MicrosoftNETCoreAppRuntimewinx64Version)"
@@ -21,12 +13,7 @@
     }
   },
   "msbuild-sdks": {
-<<<<<<< HEAD
-    "Microsoft.DotNet.Arcade.Sdk": "9.0.0-beta.25077.4",
-    "Microsoft.DotNet.Helix.Sdk": "9.0.0-beta.25077.4"
-=======
     "Microsoft.DotNet.Arcade.Sdk": "10.0.0-beta.25106.4",
     "Microsoft.DotNet.Helix.Sdk": "10.0.0-beta.25106.4"
->>>>>>> 028980ea
   }
 }
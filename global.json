--- conflicted
+++ resolved
@@ -1,10 +1,6 @@
 {
   "tools": {
-<<<<<<< HEAD
-    "dotnet": "3.1.418",
-=======
     "dotnet": "7.0.100-preview.2.22153.17",
->>>>>>> 13c36888
     "runtimes": {
       "aspnetcore": [
         "7.0.0-preview.2.22153.2"
@@ -12,12 +8,6 @@
     }
   },
   "sdk": {
-<<<<<<< HEAD
-    "version": "3.1.418"
-  },
-  "msbuild-sdks": {
-    "Microsoft.DotNet.Arcade.Sdk": "1.0.0-beta.22212.4"
-=======
     "version": "7.0.100-preview.2.22153.17",
     "allowPrerelease": true,
     "rollForward": "latestMajor"
@@ -25,6 +15,5 @@
   "msbuild-sdks": {
     "Microsoft.DotNet.Arcade.Sdk": "7.0.0-beta.22206.10",
     "Microsoft.DotNet.Helix.Sdk": "7.0.0-beta.22206.10"
->>>>>>> 13c36888
   }
 }
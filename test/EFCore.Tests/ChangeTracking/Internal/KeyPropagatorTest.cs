--- conflicted
+++ resolved
@@ -159,41 +159,10 @@
         var principal = new Product();
         var dependent = new ProductDetail { Product = principal };
 
-<<<<<<< HEAD
         var contextServices = CreateContextServices(model);
         var dependentEntry = contextServices.GetRequiredService<IStateManager>().GetOrCreateEntry(dependent);
         var property = model.FindEntityType(typeof(ProductDetail))!.FindProperty("Id")!;
         var keyPropagator = contextServices.GetRequiredService<IKeyPropagator>();
-=======
-        [ConditionalTheory]
-        [InlineData(false, false)]
-        [InlineData(false, true)]
-        [InlineData(true, false)]
-        [InlineData(true, true)]
-        public void Identifying_foreign_key_value_is_propagated_if_principal_key_is_generated(bool generateTemporary, bool async)
-        {
-            var principal = new Product();
-            var dependent = new ProductDetail { Product = principal };
-
-            var contextServices = CreateContextServices(BuildModel(generateTemporary));
-            var stateManager = contextServices.GetRequiredService<IStateManager>();
-            var principalEntry = stateManager.GetOrCreateEntry(principal);
-            principalEntry.SetEntityState(EntityState.Added);
-            var dependentEntry = stateManager.GetOrCreateEntry(dependent);
-            var runtimeModel = contextServices.GetRequiredService<IModel>();
-            var principalProperty = runtimeModel.FindEntityType(typeof(Product))!.FindProperty(nameof(Product.Id))!;
-            var dependentProperty = runtimeModel.FindEntityType(typeof(ProductDetail))!.FindProperty(nameof(ProductDetail.Id))!;
-            var keyPropagator = contextServices.GetRequiredService<IKeyPropagator>();
-
-            PropagateValue(keyPropagator, dependentEntry, dependentProperty, async);
-
-            Assert.NotEqual(0, principalEntry[principalProperty]);
-            Assert.Equal(generateTemporary, principalEntry.HasTemporaryValue(principalProperty));
-            Assert.NotEqual(0, dependentEntry[dependentProperty]);
-            Assert.Equal(generateTemporary, dependentEntry.HasTemporaryValue(dependentProperty));
-            Assert.Equal(principalEntry[principalProperty], dependentEntry[dependentProperty]);
-        }
->>>>>>> 4a81376b
 
         _ = async
             ? await keyPropagator.PropagateValueAsync(dependentEntry, property)
@@ -210,18 +179,17 @@
     [InlineData(true, true)]
     public async Task Identifying_foreign_key_value_is_propagated_if_principal_key_is_generated(bool generateTemporary, bool async)
     {
-        var model = BuildModel(generateTemporary);
-
-        var principal = new Product();
+        var  principal = new Product();
         var dependent = new ProductDetail { Product = principal };
 
-        var contextServices = CreateContextServices(model);
+        var contextServices = CreateContextServices(BuildModel(generateTemporary));
         var stateManager = contextServices.GetRequiredService<IStateManager>();
         var principalEntry = stateManager.GetOrCreateEntry(principal);
         principalEntry.SetEntityState(EntityState.Added);
         var dependentEntry = stateManager.GetOrCreateEntry(dependent);
-        var principalProperty = model.FindEntityType(typeof(Product))!.FindProperty(nameof(Product.Id))!;
-        var dependentProperty = model.FindEntityType(typeof(ProductDetail))!.FindProperty(nameof(ProductDetail.Id))!;
+            var runtimeModel = contextServices.GetRequiredService<IModel>();
+        var principalProperty = runtimeModel.FindEntityType(typeof(Product))!.FindProperty(nameof(Product.Id))!;
+        var dependentProperty = runtimeModel.FindEntityType(typeof(ProductDetail))!.FindProperty(nameof(ProductDetail.Id))!;
         var keyPropagator = contextServices.GetRequiredService<IKeyPropagator>();
 
         _ = async

﻿// Licensed to the .NET Foundation under one or more agreements.
// The .NET Foundation licenses this file to you under the MIT license.

namespace Microsoft.EntityFrameworkCore.Query;

public class FunkyDataQuerySqlServerTest : FunkyDataQueryTestBase<FunkyDataQuerySqlServerTest.FunkyDataQuerySqlServerFixture>
{
    public FunkyDataQuerySqlServerTest(FunkyDataQuerySqlServerFixture fixture, ITestOutputHelper testOutputHelper)
        : base(fixture)
    {
        Fixture.TestSqlLoggerFactory.Clear();
        //Fixture.TestSqlLoggerFactory.SetTestOutputHelper(testOutputHelper);
    }

    protected virtual bool CanExecuteQueryString
        => true;

    protected override QueryAsserter CreateQueryAsserter(FunkyDataQuerySqlServerFixture fixture)
        => new RelationalQueryAsserter(
            fixture, RewriteExpectedQueryExpression, RewriteServerQueryExpression, canExecuteQueryString: CanExecuteQueryString);

    public override async Task String_contains_on_argument_with_wildcard_constant(bool async)
    {
        await base.String_contains_on_argument_with_wildcard_constant(async);

        AssertSql(
            @"SELECT [f].[FirstName]
FROM [FunkyCustomers] AS [f]
WHERE [f].[FirstName] LIKE N'%\%B%' ESCAPE N'\'",
            //
            @"SELECT [f].[FirstName]
FROM [FunkyCustomers] AS [f]
WHERE [f].[FirstName] LIKE N'%a\_%' ESCAPE N'\'",
            //
            @"SELECT [f].[FirstName]
FROM [FunkyCustomers] AS [f]
WHERE [f].[FirstName] LIKE NULL",
            //
            @"SELECT [f].[FirstName]
FROM [FunkyCustomers] AS [f]",
            //
            @"SELECT [f].[FirstName]
FROM [FunkyCustomers] AS [f]
WHERE [f].[FirstName] LIKE N'%\_Ba\_%' ESCAPE N'\'",
            //
            @"SELECT [f].[FirstName]
FROM [FunkyCustomers] AS [f]
WHERE NOT ([f].[FirstName] LIKE N'%\%B\%a\%r%' ESCAPE N'\')",
            //
            @"SELECT [f].[FirstName]
FROM [FunkyCustomers] AS [f]
WHERE 0 = 1",
            //
            @"SELECT [f].[FirstName]
FROM [FunkyCustomers] AS [f]
WHERE NOT ([f].[FirstName] LIKE NULL)");
    }

    public override async Task String_contains_on_argument_with_wildcard_parameter(bool async)
    {
        await base.String_contains_on_argument_with_wildcard_parameter(async);

        AssertSql(
            @"@__prm1_0='%B' (Size = 4000)

SELECT [f].[FirstName]
FROM [FunkyCustomers] AS [f]
WHERE (@__prm1_0 LIKE N'') OR CHARINDEX(@__prm1_0, [f].[FirstName]) > 0",
            //
            @"@__prm2_0='a_' (Size = 4000)

SELECT [f].[FirstName]
FROM [FunkyCustomers] AS [f]
WHERE (@__prm2_0 LIKE N'') OR CHARINDEX(@__prm2_0, [f].[FirstName]) > 0",
            //
            @"SELECT [f].[FirstName]
FROM [FunkyCustomers] AS [f]
WHERE (NULL LIKE N'') OR CHARINDEX(NULL, [f].[FirstName]) > 0",
            //
            @"@__prm4_0='' (Size = 4000)

SELECT [f].[FirstName]
FROM [FunkyCustomers] AS [f]
WHERE (@__prm4_0 LIKE N'') OR CHARINDEX(@__prm4_0, [f].[FirstName]) > 0",
            //
            @"@__prm5_0='_Ba_' (Size = 4000)

SELECT [f].[FirstName]
FROM [FunkyCustomers] AS [f]
WHERE (@__prm5_0 LIKE N'') OR CHARINDEX(@__prm5_0, [f].[FirstName]) > 0",
            //
            @"@__prm6_0='%B%a%r' (Size = 4000)

SELECT [f].[FirstName]
FROM [FunkyCustomers] AS [f]
WHERE NOT ((@__prm6_0 LIKE N'') OR CHARINDEX(@__prm6_0, [f].[FirstName]) > 0)",
            //
            @"@__prm7_0='' (Size = 4000)

SELECT [f].[FirstName]
FROM [FunkyCustomers] AS [f]
WHERE NOT ((@__prm7_0 LIKE N'') OR CHARINDEX(@__prm7_0, [f].[FirstName]) > 0)",
            //
            @"SELECT [f].[FirstName]
FROM [FunkyCustomers] AS [f]
WHERE NOT ((NULL LIKE N'') OR CHARINDEX(NULL, [f].[FirstName]) > 0)");
    }

    public override async Task String_contains_on_argument_with_wildcard_column(bool async)
    {
        await base.String_contains_on_argument_with_wildcard_column(async);

        AssertSql(
            @"SELECT [f].[FirstName] AS [fn], [f0].[LastName] AS [ln]
FROM [FunkyCustomers] AS [f]
CROSS JOIN [FunkyCustomers] AS [f0]
WHERE ([f0].[LastName] LIKE N'') OR CHARINDEX([f0].[LastName], [f].[FirstName]) > 0");
    }

    public override async Task String_contains_on_argument_with_wildcard_column_negated(bool async)
    {
        await base.String_contains_on_argument_with_wildcard_column_negated(async);

        AssertSql(
            @"SELECT [f].[FirstName] AS [fn], [f0].[LastName] AS [ln]
FROM [FunkyCustomers] AS [f]
CROSS JOIN [FunkyCustomers] AS [f0]
WHERE NOT (([f0].[LastName] LIKE N'') OR CHARINDEX([f0].[LastName], [f].[FirstName]) > 0)");
    }

    public override async Task String_starts_with_on_argument_with_wildcard_constant(bool async)
    {
        await base.String_starts_with_on_argument_with_wildcard_constant(async);

        AssertSql(
            @"SELECT [f].[FirstName]
FROM [FunkyCustomers] AS [f]
<<<<<<< HEAD
WHERE [f].[FirstName] IS NOT NULL AND ([f].[FirstName] LIKE N'\%B%' ESCAPE N'\')",
            //
            @"SELECT [f].[FirstName]
FROM [FunkyCustomers] AS [f]
WHERE [f].[FirstName] IS NOT NULL AND ([f].[FirstName] LIKE N'a\_%' ESCAPE N'\')",
            //
            @"SELECT [f].[FirstName]
=======
WHERE ([f].[FirstName] IS NOT NULL) AND ([f].[FirstName] LIKE N'\%B%' ESCAPE N'\')",
                //
                @"SELECT [f].[FirstName]
FROM [FunkyCustomers] AS [f]
WHERE ([f].[FirstName] IS NOT NULL) AND ([f].[FirstName] LIKE N'a\_%' ESCAPE N'\')",
                //
                @"SELECT [f].[FirstName]
>>>>>>> 021fbcb7
FROM [FunkyCustomers] AS [f]
WHERE 0 = 1",
            //
            @"SELECT [f].[FirstName]
FROM [FunkyCustomers] AS [f]",
            //
            @"SELECT [f].[FirstName]
FROM [FunkyCustomers] AS [f]
<<<<<<< HEAD
WHERE [f].[FirstName] IS NOT NULL AND ([f].[FirstName] LIKE N'\_Ba\_%' ESCAPE N'\')",
            //
            @"SELECT [f].[FirstName]
FROM [FunkyCustomers] AS [f]
WHERE [f].[FirstName] IS NOT NULL AND NOT ([f].[FirstName] LIKE N'\%B\%a\%r%' ESCAPE N'\')",
            //
            @"SELECT [f].[FirstName]
=======
WHERE ([f].[FirstName] IS NOT NULL) AND ([f].[FirstName] LIKE N'\_Ba\_%' ESCAPE N'\')",
                //
                @"SELECT [f].[FirstName]
FROM [FunkyCustomers] AS [f]
WHERE ([f].[FirstName] IS NOT NULL) AND NOT ([f].[FirstName] LIKE N'\%B\%a\%r%' ESCAPE N'\')",
                //
                @"SELECT [f].[FirstName]
>>>>>>> 021fbcb7
FROM [FunkyCustomers] AS [f]
WHERE 0 = 1",
            //
            @"SELECT [f].[FirstName]
FROM [FunkyCustomers] AS [f]
WHERE 0 = 1");
    }

    public override async Task String_starts_with_on_argument_with_wildcard_parameter(bool async)
    {
        await base.String_starts_with_on_argument_with_wildcard_parameter(async);

        AssertSql(
            @"@__prm1_0='%B' (Size = 4000)

SELECT [f].[FirstName]
FROM [FunkyCustomers] AS [f]
<<<<<<< HEAD
WHERE @__prm1_0 = N'' OR ([f].[FirstName] IS NOT NULL AND LEFT([f].[FirstName], LEN(@__prm1_0)) = @__prm1_0)",
            //
            @"@__prm2_0='a_' (Size = 4000)

SELECT [f].[FirstName]
FROM [FunkyCustomers] AS [f]
WHERE @__prm2_0 = N'' OR ([f].[FirstName] IS NOT NULL AND LEFT([f].[FirstName], LEN(@__prm2_0)) = @__prm2_0)",
            //
            @"SELECT [f].[FirstName]
=======
WHERE (@__prm1_0 = N'') OR (([f].[FirstName] IS NOT NULL) AND (LEFT([f].[FirstName], LEN(@__prm1_0)) = @__prm1_0))",
                //
                @"@__prm2_0='a_' (Size = 4000)

SELECT [f].[FirstName]
FROM [FunkyCustomers] AS [f]
WHERE (@__prm2_0 = N'') OR (([f].[FirstName] IS NOT NULL) AND (LEFT([f].[FirstName], LEN(@__prm2_0)) = @__prm2_0))",
                //
                @"SELECT [f].[FirstName]
>>>>>>> 021fbcb7
FROM [FunkyCustomers] AS [f]
WHERE 0 = 1",
            //
            @"@__prm4_0='' (Size = 4000)

SELECT [f].[FirstName]
FROM [FunkyCustomers] AS [f]
<<<<<<< HEAD
WHERE @__prm4_0 = N'' OR ([f].[FirstName] IS NOT NULL AND LEFT([f].[FirstName], LEN(@__prm4_0)) = @__prm4_0)",
            //
            @"@__prm5_0='_Ba_' (Size = 4000)

SELECT [f].[FirstName]
FROM [FunkyCustomers] AS [f]
WHERE @__prm5_0 = N'' OR ([f].[FirstName] IS NOT NULL AND LEFT([f].[FirstName], LEN(@__prm5_0)) = @__prm5_0)",
            //
            @"@__prm6_0='%B%a%r' (Size = 4000)

SELECT [f].[FirstName]
FROM [FunkyCustomers] AS [f]
WHERE @__prm6_0 <> N'' AND [f].[FirstName] IS NOT NULL AND LEFT([f].[FirstName], LEN(@__prm6_0)) <> @__prm6_0",
            //
            @"@__prm7_0='' (Size = 4000)

SELECT [f].[FirstName]
FROM [FunkyCustomers] AS [f]
WHERE @__prm7_0 <> N'' AND [f].[FirstName] IS NOT NULL AND LEFT([f].[FirstName], LEN(@__prm7_0)) <> @__prm7_0",
            //
            @"SELECT [f].[FirstName]
=======
WHERE (@__prm4_0 = N'') OR (([f].[FirstName] IS NOT NULL) AND (LEFT([f].[FirstName], LEN(@__prm4_0)) = @__prm4_0))",
                //
                @"@__prm5_0='_Ba_' (Size = 4000)

SELECT [f].[FirstName]
FROM [FunkyCustomers] AS [f]
WHERE (@__prm5_0 = N'') OR (([f].[FirstName] IS NOT NULL) AND (LEFT([f].[FirstName], LEN(@__prm5_0)) = @__prm5_0))",
                //
                @"@__prm6_0='%B%a%r' (Size = 4000)

SELECT [f].[FirstName]
FROM [FunkyCustomers] AS [f]
WHERE (@__prm6_0 <> N'') AND (([f].[FirstName] IS NOT NULL) AND (LEFT([f].[FirstName], LEN(@__prm6_0)) <> @__prm6_0))",
                //
                @"@__prm7_0='' (Size = 4000)

SELECT [f].[FirstName]
FROM [FunkyCustomers] AS [f]
WHERE (@__prm7_0 <> N'') AND (([f].[FirstName] IS NOT NULL) AND (LEFT([f].[FirstName], LEN(@__prm7_0)) <> @__prm7_0))",
                //
                @"SELECT [f].[FirstName]
>>>>>>> 021fbcb7
FROM [FunkyCustomers] AS [f]
WHERE 0 = 1");
    }

    public override async Task String_starts_with_on_argument_with_bracket(bool async)
    {
        await base.String_starts_with_on_argument_with_bracket(async);

        AssertSql(
            @"SELECT [f].[Id], [f].[FirstName], [f].[LastName], [f].[NullableBool]
FROM [FunkyCustomers] AS [f]
<<<<<<< HEAD
WHERE [f].[FirstName] IS NOT NULL AND ([f].[FirstName] LIKE N'\[%' ESCAPE N'\')",
            //
            @"SELECT [f].[Id], [f].[FirstName], [f].[LastName], [f].[NullableBool]
FROM [FunkyCustomers] AS [f]
WHERE [f].[FirstName] IS NOT NULL AND ([f].[FirstName] LIKE N'B\[%' ESCAPE N'\')",
            //
            @"SELECT [f].[Id], [f].[FirstName], [f].[LastName], [f].[NullableBool]
FROM [FunkyCustomers] AS [f]
WHERE [f].[FirstName] IS NOT NULL AND ([f].[FirstName] LIKE N'B\[\[a^%' ESCAPE N'\')",
            //
            @"@__prm1_0='[' (Size = 4000)

SELECT [f].[Id], [f].[FirstName], [f].[LastName], [f].[NullableBool]
FROM [FunkyCustomers] AS [f]
WHERE @__prm1_0 = N'' OR ([f].[FirstName] IS NOT NULL AND LEFT([f].[FirstName], LEN(@__prm1_0)) = @__prm1_0)",
            //
            @"@__prm2_0='B[' (Size = 4000)

SELECT [f].[Id], [f].[FirstName], [f].[LastName], [f].[NullableBool]
FROM [FunkyCustomers] AS [f]
WHERE @__prm2_0 = N'' OR ([f].[FirstName] IS NOT NULL AND LEFT([f].[FirstName], LEN(@__prm2_0)) = @__prm2_0)",
            //
            @"@__prm3_0='B[[a^' (Size = 4000)

SELECT [f].[Id], [f].[FirstName], [f].[LastName], [f].[NullableBool]
FROM [FunkyCustomers] AS [f]
WHERE @__prm3_0 = N'' OR ([f].[FirstName] IS NOT NULL AND LEFT([f].[FirstName], LEN(@__prm3_0)) = @__prm3_0)",
            //
            @"SELECT [f].[Id], [f].[FirstName], [f].[LastName], [f].[NullableBool]
FROM [FunkyCustomers] AS [f]
WHERE [f].[LastName] = N'' OR ([f].[FirstName] IS NOT NULL AND [f].[LastName] IS NOT NULL AND LEFT([f].[FirstName], LEN([f].[LastName])) = [f].[LastName])");
    }
=======
WHERE ([f].[FirstName] IS NOT NULL) AND ([f].[FirstName] LIKE N'\[%' ESCAPE N'\')",
                //
                @"SELECT [f].[Id], [f].[FirstName], [f].[LastName], [f].[NullableBool]
FROM [FunkyCustomers] AS [f]
WHERE ([f].[FirstName] IS NOT NULL) AND ([f].[FirstName] LIKE N'B\[%' ESCAPE N'\')",
                //
                @"SELECT [f].[Id], [f].[FirstName], [f].[LastName], [f].[NullableBool]
FROM [FunkyCustomers] AS [f]
WHERE ([f].[FirstName] IS NOT NULL) AND ([f].[FirstName] LIKE N'B\[\[a^%' ESCAPE N'\')",
                //
                @"@__prm1_0='[' (Size = 4000)

SELECT [f].[Id], [f].[FirstName], [f].[LastName], [f].[NullableBool]
FROM [FunkyCustomers] AS [f]
WHERE (@__prm1_0 = N'') OR (([f].[FirstName] IS NOT NULL) AND (LEFT([f].[FirstName], LEN(@__prm1_0)) = @__prm1_0))",
                //
                @"@__prm2_0='B[' (Size = 4000)

SELECT [f].[Id], [f].[FirstName], [f].[LastName], [f].[NullableBool]
FROM [FunkyCustomers] AS [f]
WHERE (@__prm2_0 = N'') OR (([f].[FirstName] IS NOT NULL) AND (LEFT([f].[FirstName], LEN(@__prm2_0)) = @__prm2_0))",
                //
                @"@__prm3_0='B[[a^' (Size = 4000)

SELECT [f].[Id], [f].[FirstName], [f].[LastName], [f].[NullableBool]
FROM [FunkyCustomers] AS [f]
WHERE (@__prm3_0 = N'') OR (([f].[FirstName] IS NOT NULL) AND (LEFT([f].[FirstName], LEN(@__prm3_0)) = @__prm3_0))",
                //
                @"SELECT [f].[Id], [f].[FirstName], [f].[LastName], [f].[NullableBool]
FROM [FunkyCustomers] AS [f]
WHERE ([f].[LastName] = N'') OR (([f].[FirstName] IS NOT NULL) AND (([f].[LastName] IS NOT NULL) AND (LEFT([f].[FirstName], LEN([f].[LastName])) = [f].[LastName])))");
        }
>>>>>>> 021fbcb7

    public override async Task String_starts_with_on_argument_with_wildcard_column(bool async)
    {
        await base.String_starts_with_on_argument_with_wildcard_column(async);

        AssertSql(
            @"SELECT [f].[FirstName] AS [fn], [f0].[LastName] AS [ln]
FROM [FunkyCustomers] AS [f]
CROSS JOIN [FunkyCustomers] AS [f0]
<<<<<<< HEAD
WHERE [f0].[LastName] = N'' OR ([f].[FirstName] IS NOT NULL AND [f0].[LastName] IS NOT NULL AND LEFT([f].[FirstName], LEN([f0].[LastName])) = [f0].[LastName])");
    }
=======
WHERE ([f0].[LastName] = N'') OR (([f].[FirstName] IS NOT NULL) AND (([f0].[LastName] IS NOT NULL) AND (LEFT([f].[FirstName], LEN([f0].[LastName])) = [f0].[LastName])))");
        }
>>>>>>> 021fbcb7

    public override async Task String_starts_with_on_argument_with_wildcard_column_negated(bool async)
    {
        await base.String_starts_with_on_argument_with_wildcard_column_negated(async);

        AssertSql(
            @"SELECT [f].[FirstName] AS [fn], [f0].[LastName] AS [ln]
FROM [FunkyCustomers] AS [f]
CROSS JOIN [FunkyCustomers] AS [f0]
<<<<<<< HEAD
WHERE ([f0].[LastName] <> N'' OR [f0].[LastName] IS NULL) AND [f].[FirstName] IS NOT NULL AND [f0].[LastName] IS NOT NULL AND LEFT([f].[FirstName], LEN([f0].[LastName])) <> [f0].[LastName]");
    }
=======
WHERE (([f0].[LastName] <> N'') OR ([f0].[LastName] IS NULL)) AND (([f].[FirstName] IS NOT NULL) AND (([f0].[LastName] IS NOT NULL) AND (LEFT([f].[FirstName], LEN([f0].[LastName])) <> [f0].[LastName])))");
        }
>>>>>>> 021fbcb7

    public override async Task String_ends_with_on_argument_with_wildcard_constant(bool async)
    {
        await base.String_ends_with_on_argument_with_wildcard_constant(async);

        AssertSql(
            @"SELECT [f].[FirstName]
FROM [FunkyCustomers] AS [f]
<<<<<<< HEAD
WHERE [f].[FirstName] IS NOT NULL AND ([f].[FirstName] LIKE N'%\%B' ESCAPE N'\')",
            //
            @"SELECT [f].[FirstName]
FROM [FunkyCustomers] AS [f]
WHERE [f].[FirstName] IS NOT NULL AND ([f].[FirstName] LIKE N'%a\_' ESCAPE N'\')",
            //
            @"SELECT [f].[FirstName]
=======
WHERE ([f].[FirstName] IS NOT NULL) AND ([f].[FirstName] LIKE N'%\%B' ESCAPE N'\')",
                //
                @"SELECT [f].[FirstName]
FROM [FunkyCustomers] AS [f]
WHERE ([f].[FirstName] IS NOT NULL) AND ([f].[FirstName] LIKE N'%a\_' ESCAPE N'\')",
                //
                @"SELECT [f].[FirstName]
>>>>>>> 021fbcb7
FROM [FunkyCustomers] AS [f]
WHERE 0 = 1",
            //
            @"SELECT [f].[FirstName]
FROM [FunkyCustomers] AS [f]",
            //
            @"SELECT [f].[FirstName]
FROM [FunkyCustomers] AS [f]
<<<<<<< HEAD
WHERE [f].[FirstName] IS NOT NULL AND ([f].[FirstName] LIKE N'%\_Ba\_' ESCAPE N'\')",
            //
            @"SELECT [f].[FirstName]
FROM [FunkyCustomers] AS [f]
WHERE [f].[FirstName] IS NOT NULL AND NOT ([f].[FirstName] LIKE N'%\%B\%a\%r' ESCAPE N'\')",
            //
            @"SELECT [f].[FirstName]
=======
WHERE ([f].[FirstName] IS NOT NULL) AND ([f].[FirstName] LIKE N'%\_Ba\_' ESCAPE N'\')",
                //
                @"SELECT [f].[FirstName]
FROM [FunkyCustomers] AS [f]
WHERE ([f].[FirstName] IS NOT NULL) AND NOT ([f].[FirstName] LIKE N'%\%B\%a\%r' ESCAPE N'\')",
                //
                @"SELECT [f].[FirstName]
>>>>>>> 021fbcb7
FROM [FunkyCustomers] AS [f]
WHERE 0 = 1",
            //
            @"SELECT [f].[FirstName]
FROM [FunkyCustomers] AS [f]
WHERE 0 = 1");
    }

    public override async Task String_ends_with_on_argument_with_wildcard_parameter(bool async)
    {
        await base.String_ends_with_on_argument_with_wildcard_parameter(async);

        AssertSql(
            @"@__prm1_0='%B' (Size = 4000)

SELECT [f].[FirstName]
FROM [FunkyCustomers] AS [f]
<<<<<<< HEAD
WHERE @__prm1_0 = N'' OR ([f].[FirstName] IS NOT NULL AND RIGHT([f].[FirstName], LEN(@__prm1_0)) = @__prm1_0)",
            //
            @"@__prm2_0='a_' (Size = 4000)

SELECT [f].[FirstName]
FROM [FunkyCustomers] AS [f]
WHERE @__prm2_0 = N'' OR ([f].[FirstName] IS NOT NULL AND RIGHT([f].[FirstName], LEN(@__prm2_0)) = @__prm2_0)",
            //
            @"SELECT [f].[FirstName]
=======
WHERE (@__prm1_0 = N'') OR (([f].[FirstName] IS NOT NULL) AND (RIGHT([f].[FirstName], LEN(@__prm1_0)) = @__prm1_0))",
                //
                @"@__prm2_0='a_' (Size = 4000)

SELECT [f].[FirstName]
FROM [FunkyCustomers] AS [f]
WHERE (@__prm2_0 = N'') OR (([f].[FirstName] IS NOT NULL) AND (RIGHT([f].[FirstName], LEN(@__prm2_0)) = @__prm2_0))",
                //
                @"SELECT [f].[FirstName]
>>>>>>> 021fbcb7
FROM [FunkyCustomers] AS [f]
WHERE 0 = 1",
            //
            @"@__prm4_0='' (Size = 4000)

SELECT [f].[FirstName]
FROM [FunkyCustomers] AS [f]
<<<<<<< HEAD
WHERE @__prm4_0 = N'' OR ([f].[FirstName] IS NOT NULL AND RIGHT([f].[FirstName], LEN(@__prm4_0)) = @__prm4_0)",
            //
            @"@__prm5_0='_Ba_' (Size = 4000)

SELECT [f].[FirstName]
FROM [FunkyCustomers] AS [f]
WHERE @__prm5_0 = N'' OR ([f].[FirstName] IS NOT NULL AND RIGHT([f].[FirstName], LEN(@__prm5_0)) = @__prm5_0)",
            //
            @"@__prm6_0='%B%a%r' (Size = 4000)

SELECT [f].[FirstName]
FROM [FunkyCustomers] AS [f]
WHERE @__prm6_0 <> N'' AND [f].[FirstName] IS NOT NULL AND RIGHT([f].[FirstName], LEN(@__prm6_0)) <> @__prm6_0",
            //
            @"@__prm7_0='' (Size = 4000)

SELECT [f].[FirstName]
FROM [FunkyCustomers] AS [f]
WHERE @__prm7_0 <> N'' AND [f].[FirstName] IS NOT NULL AND RIGHT([f].[FirstName], LEN(@__prm7_0)) <> @__prm7_0",
            //
            @"SELECT [f].[FirstName]
=======
WHERE (@__prm4_0 = N'') OR (([f].[FirstName] IS NOT NULL) AND (RIGHT([f].[FirstName], LEN(@__prm4_0)) = @__prm4_0))",
                //
                @"@__prm5_0='_Ba_' (Size = 4000)

SELECT [f].[FirstName]
FROM [FunkyCustomers] AS [f]
WHERE (@__prm5_0 = N'') OR (([f].[FirstName] IS NOT NULL) AND (RIGHT([f].[FirstName], LEN(@__prm5_0)) = @__prm5_0))",
                //
                @"@__prm6_0='%B%a%r' (Size = 4000)

SELECT [f].[FirstName]
FROM [FunkyCustomers] AS [f]
WHERE (@__prm6_0 <> N'') AND (([f].[FirstName] IS NOT NULL) AND (RIGHT([f].[FirstName], LEN(@__prm6_0)) <> @__prm6_0))",
                //
                @"@__prm7_0='' (Size = 4000)

SELECT [f].[FirstName]
FROM [FunkyCustomers] AS [f]
WHERE (@__prm7_0 <> N'') AND (([f].[FirstName] IS NOT NULL) AND (RIGHT([f].[FirstName], LEN(@__prm7_0)) <> @__prm7_0))",
                //
                @"SELECT [f].[FirstName]
>>>>>>> 021fbcb7
FROM [FunkyCustomers] AS [f]
WHERE 0 = 1");
    }

    public override async Task String_ends_with_on_argument_with_wildcard_column(bool async)
    {
        await base.String_ends_with_on_argument_with_wildcard_column(async);

        AssertSql(
            @"SELECT [f].[FirstName] AS [fn], [f0].[LastName] AS [ln]
FROM [FunkyCustomers] AS [f]
CROSS JOIN [FunkyCustomers] AS [f0]
<<<<<<< HEAD
WHERE [f0].[LastName] = N'' OR ([f].[FirstName] IS NOT NULL AND [f0].[LastName] IS NOT NULL AND RIGHT([f].[FirstName], LEN([f0].[LastName])) = [f0].[LastName])");
    }
=======
WHERE ([f0].[LastName] = N'') OR (([f].[FirstName] IS NOT NULL) AND (([f0].[LastName] IS NOT NULL) AND (RIGHT([f].[FirstName], LEN([f0].[LastName])) = [f0].[LastName])))");
        }
>>>>>>> 021fbcb7

    public override async Task String_ends_with_on_argument_with_wildcard_column_negated(bool async)
    {
        await base.String_ends_with_on_argument_with_wildcard_column_negated(async);

        AssertSql(
            @"SELECT [f].[FirstName] AS [fn], [f0].[LastName] AS [ln]
FROM [FunkyCustomers] AS [f]
CROSS JOIN [FunkyCustomers] AS [f0]
<<<<<<< HEAD
WHERE ([f0].[LastName] <> N'' OR [f0].[LastName] IS NULL) AND [f].[FirstName] IS NOT NULL AND [f0].[LastName] IS NOT NULL AND RIGHT([f].[FirstName], LEN([f0].[LastName])) <> [f0].[LastName]");
    }
=======
WHERE (([f0].[LastName] <> N'') OR ([f0].[LastName] IS NULL)) AND (([f].[FirstName] IS NOT NULL) AND (([f0].[LastName] IS NOT NULL) AND (RIGHT([f].[FirstName], LEN([f0].[LastName])) <> [f0].[LastName])))");
        }
>>>>>>> 021fbcb7

    public override async Task String_ends_with_inside_conditional(bool async)
    {
        await base.String_ends_with_inside_conditional(async);

        AssertSql(
            @"SELECT [f].[FirstName] AS [fn], [f0].[LastName] AS [ln]
FROM [FunkyCustomers] AS [f]
CROSS JOIN [FunkyCustomers] AS [f0]
WHERE CASE
<<<<<<< HEAD
    WHEN [f0].[LastName] = N'' OR ([f].[FirstName] IS NOT NULL AND [f0].[LastName] IS NOT NULL AND RIGHT([f].[FirstName], LEN([f0].[LastName])) = [f0].[LastName]) THEN CAST(1 AS bit)
=======
    WHEN ([f0].[LastName] = N'') OR (([f].[FirstName] IS NOT NULL) AND (([f0].[LastName] IS NOT NULL) AND (RIGHT([f].[FirstName], LEN([f0].[LastName])) = [f0].[LastName]))) THEN CAST(1 AS bit)
>>>>>>> 021fbcb7
    ELSE CAST(0 AS bit)
END = CAST(1 AS bit)");
    }

    public override async Task String_ends_with_inside_conditional_negated(bool async)
    {
        await base.String_ends_with_inside_conditional_negated(async);

        AssertSql(
            @"SELECT [f].[FirstName] AS [fn], [f0].[LastName] AS [ln]
FROM [FunkyCustomers] AS [f]
CROSS JOIN [FunkyCustomers] AS [f0]
WHERE CASE
<<<<<<< HEAD
    WHEN ([f0].[LastName] <> N'' OR [f0].[LastName] IS NULL) AND [f].[FirstName] IS NOT NULL AND [f0].[LastName] IS NOT NULL AND RIGHT([f].[FirstName], LEN([f0].[LastName])) <> [f0].[LastName] THEN CAST(1 AS bit)
=======
    WHEN (([f0].[LastName] <> N'') OR ([f0].[LastName] IS NULL)) AND (([f].[FirstName] IS NOT NULL) AND (([f0].[LastName] IS NOT NULL) AND (RIGHT([f].[FirstName], LEN([f0].[LastName])) <> [f0].[LastName]))) THEN CAST(1 AS bit)
>>>>>>> 021fbcb7
    ELSE CAST(0 AS bit)
END = CAST(1 AS bit)");
    }

    public override async Task String_ends_with_equals_nullable_column(bool async)
    {
        await base.String_ends_with_equals_nullable_column(async);

        AssertSql(
            @"SELECT [f].[Id], [f].[FirstName], [f].[LastName], [f].[NullableBool], [f0].[Id], [f0].[FirstName], [f0].[LastName], [f0].[NullableBool]
FROM [FunkyCustomers] AS [f]
CROSS JOIN [FunkyCustomers] AS [f0]
WHERE CASE
<<<<<<< HEAD
    WHEN ([f0].[LastName] = N'' AND [f0].[LastName] IS NOT NULL) OR ([f].[FirstName] IS NOT NULL AND [f0].[LastName] IS NOT NULL AND RIGHT([f].[FirstName], LEN([f0].[LastName])) = [f0].[LastName]) THEN CAST(1 AS bit)
=======
    WHEN (([f0].[LastName] = N'') AND ([f0].[LastName] IS NOT NULL)) OR (([f].[FirstName] IS NOT NULL) AND (([f0].[LastName] IS NOT NULL) AND (RIGHT([f].[FirstName], LEN([f0].[LastName])) = [f0].[LastName]))) THEN CAST(1 AS bit)
>>>>>>> 021fbcb7
    ELSE CAST(0 AS bit)
END = [f].[NullableBool]");
    }

    public override async Task String_ends_with_not_equals_nullable_column(bool async)
    {
        await base.String_ends_with_not_equals_nullable_column(async);

        AssertSql(
            @"SELECT [f].[Id], [f].[FirstName], [f].[LastName], [f].[NullableBool], [f0].[Id], [f0].[FirstName], [f0].[LastName], [f0].[NullableBool]
FROM [FunkyCustomers] AS [f]
CROSS JOIN [FunkyCustomers] AS [f0]
<<<<<<< HEAD
WHERE CASE
    WHEN ([f0].[LastName] = N'' AND [f0].[LastName] IS NOT NULL) OR ([f].[FirstName] IS NOT NULL AND [f0].[LastName] IS NOT NULL AND RIGHT([f].[FirstName], LEN([f0].[LastName])) = [f0].[LastName]) THEN CAST(1 AS bit)
=======
WHERE (CASE
    WHEN (([f0].[LastName] = N'') AND ([f0].[LastName] IS NOT NULL)) OR (([f].[FirstName] IS NOT NULL) AND (([f0].[LastName] IS NOT NULL) AND (RIGHT([f].[FirstName], LEN([f0].[LastName])) = [f0].[LastName]))) THEN CAST(1 AS bit)
>>>>>>> 021fbcb7
    ELSE CAST(0 AS bit)
END <> [f].[NullableBool] OR ([f].[NullableBool] IS NULL)");
    }

    public override async Task String_FirstOrDefault_and_LastOrDefault(bool async)
    {
        await base.String_FirstOrDefault_and_LastOrDefault(async);

        AssertSql(
            @"SELECT SUBSTRING([f].[FirstName], 1, 1) AS [first], SUBSTRING([f].[FirstName], LEN([f].[FirstName]), 1) AS [last]
FROM [FunkyCustomers] AS [f]
ORDER BY [f].[Id]");
    }

    protected override void ClearLog()
        => Fixture.TestSqlLoggerFactory.Clear();

    private void AssertSql(params string[] expected)
        => Fixture.TestSqlLoggerFactory.AssertBaseline(expected);

    public class FunkyDataQuerySqlServerFixture : FunkyDataQueryFixtureBase
    {
        public TestSqlLoggerFactory TestSqlLoggerFactory
            => (TestSqlLoggerFactory)ListLoggerFactory;

        protected override ITestStoreFactory TestStoreFactory
            => SqlServerTestStoreFactory.Instance;
    }
}<|MERGE_RESOLUTION|>--- conflicted
+++ resolved
@@ -135,23 +135,13 @@
         AssertSql(
             @"SELECT [f].[FirstName]
 FROM [FunkyCustomers] AS [f]
-<<<<<<< HEAD
-WHERE [f].[FirstName] IS NOT NULL AND ([f].[FirstName] LIKE N'\%B%' ESCAPE N'\')",
-            //
-            @"SELECT [f].[FirstName]
-FROM [FunkyCustomers] AS [f]
-WHERE [f].[FirstName] IS NOT NULL AND ([f].[FirstName] LIKE N'a\_%' ESCAPE N'\')",
-            //
-            @"SELECT [f].[FirstName]
-=======
 WHERE ([f].[FirstName] IS NOT NULL) AND ([f].[FirstName] LIKE N'\%B%' ESCAPE N'\')",
-                //
-                @"SELECT [f].[FirstName]
+            //
+            @"SELECT [f].[FirstName]
 FROM [FunkyCustomers] AS [f]
 WHERE ([f].[FirstName] IS NOT NULL) AND ([f].[FirstName] LIKE N'a\_%' ESCAPE N'\')",
-                //
-                @"SELECT [f].[FirstName]
->>>>>>> 021fbcb7
+            //
+            @"SELECT [f].[FirstName]
 FROM [FunkyCustomers] AS [f]
 WHERE 0 = 1",
             //
@@ -160,23 +150,13 @@
             //
             @"SELECT [f].[FirstName]
 FROM [FunkyCustomers] AS [f]
-<<<<<<< HEAD
-WHERE [f].[FirstName] IS NOT NULL AND ([f].[FirstName] LIKE N'\_Ba\_%' ESCAPE N'\')",
-            //
-            @"SELECT [f].[FirstName]
-FROM [FunkyCustomers] AS [f]
-WHERE [f].[FirstName] IS NOT NULL AND NOT ([f].[FirstName] LIKE N'\%B\%a\%r%' ESCAPE N'\')",
-            //
-            @"SELECT [f].[FirstName]
-=======
 WHERE ([f].[FirstName] IS NOT NULL) AND ([f].[FirstName] LIKE N'\_Ba\_%' ESCAPE N'\')",
-                //
-                @"SELECT [f].[FirstName]
+            //
+            @"SELECT [f].[FirstName]
 FROM [FunkyCustomers] AS [f]
 WHERE ([f].[FirstName] IS NOT NULL) AND NOT ([f].[FirstName] LIKE N'\%B\%a\%r%' ESCAPE N'\')",
-                //
-                @"SELECT [f].[FirstName]
->>>>>>> 021fbcb7
+            //
+            @"SELECT [f].[FirstName]
 FROM [FunkyCustomers] AS [f]
 WHERE 0 = 1",
             //
@@ -194,27 +174,15 @@
 
 SELECT [f].[FirstName]
 FROM [FunkyCustomers] AS [f]
-<<<<<<< HEAD
-WHERE @__prm1_0 = N'' OR ([f].[FirstName] IS NOT NULL AND LEFT([f].[FirstName], LEN(@__prm1_0)) = @__prm1_0)",
+WHERE @__prm1_0 = N'' OR (([f].[FirstName] IS NOT NULL) AND LEFT([f].[FirstName], LEN(@__prm1_0)) = @__prm1_0)",
             //
             @"@__prm2_0='a_' (Size = 4000)
 
 SELECT [f].[FirstName]
 FROM [FunkyCustomers] AS [f]
-WHERE @__prm2_0 = N'' OR ([f].[FirstName] IS NOT NULL AND LEFT([f].[FirstName], LEN(@__prm2_0)) = @__prm2_0)",
-            //
-            @"SELECT [f].[FirstName]
-=======
-WHERE (@__prm1_0 = N'') OR (([f].[FirstName] IS NOT NULL) AND (LEFT([f].[FirstName], LEN(@__prm1_0)) = @__prm1_0))",
-                //
-                @"@__prm2_0='a_' (Size = 4000)
-
-SELECT [f].[FirstName]
-FROM [FunkyCustomers] AS [f]
-WHERE (@__prm2_0 = N'') OR (([f].[FirstName] IS NOT NULL) AND (LEFT([f].[FirstName], LEN(@__prm2_0)) = @__prm2_0))",
-                //
-                @"SELECT [f].[FirstName]
->>>>>>> 021fbcb7
+WHERE @__prm2_0 = N'' OR (([f].[FirstName] IS NOT NULL) AND LEFT([f].[FirstName], LEN(@__prm2_0)) = @__prm2_0)",
+            //
+            @"SELECT [f].[FirstName]
 FROM [FunkyCustomers] AS [f]
 WHERE 0 = 1",
             //
@@ -222,14 +190,13 @@
 
 SELECT [f].[FirstName]
 FROM [FunkyCustomers] AS [f]
-<<<<<<< HEAD
-WHERE @__prm4_0 = N'' OR ([f].[FirstName] IS NOT NULL AND LEFT([f].[FirstName], LEN(@__prm4_0)) = @__prm4_0)",
+WHERE @__prm4_0 = N'' OR (([f].[FirstName] IS NOT NULL) AND LEFT([f].[FirstName], LEN(@__prm4_0)) = @__prm4_0)",
             //
             @"@__prm5_0='_Ba_' (Size = 4000)
 
 SELECT [f].[FirstName]
 FROM [FunkyCustomers] AS [f]
-WHERE @__prm5_0 = N'' OR ([f].[FirstName] IS NOT NULL AND LEFT([f].[FirstName], LEN(@__prm5_0)) = @__prm5_0)",
+WHERE @__prm5_0 = N'' OR (([f].[FirstName] IS NOT NULL) AND LEFT([f].[FirstName], LEN(@__prm5_0)) = @__prm5_0)",
             //
             @"@__prm6_0='%B%a%r' (Size = 4000)
 
@@ -244,29 +211,6 @@
 WHERE @__prm7_0 <> N'' AND [f].[FirstName] IS NOT NULL AND LEFT([f].[FirstName], LEN(@__prm7_0)) <> @__prm7_0",
             //
             @"SELECT [f].[FirstName]
-=======
-WHERE (@__prm4_0 = N'') OR (([f].[FirstName] IS NOT NULL) AND (LEFT([f].[FirstName], LEN(@__prm4_0)) = @__prm4_0))",
-                //
-                @"@__prm5_0='_Ba_' (Size = 4000)
-
-SELECT [f].[FirstName]
-FROM [FunkyCustomers] AS [f]
-WHERE (@__prm5_0 = N'') OR (([f].[FirstName] IS NOT NULL) AND (LEFT([f].[FirstName], LEN(@__prm5_0)) = @__prm5_0))",
-                //
-                @"@__prm6_0='%B%a%r' (Size = 4000)
-
-SELECT [f].[FirstName]
-FROM [FunkyCustomers] AS [f]
-WHERE (@__prm6_0 <> N'') AND (([f].[FirstName] IS NOT NULL) AND (LEFT([f].[FirstName], LEN(@__prm6_0)) <> @__prm6_0))",
-                //
-                @"@__prm7_0='' (Size = 4000)
-
-SELECT [f].[FirstName]
-FROM [FunkyCustomers] AS [f]
-WHERE (@__prm7_0 <> N'') AND (([f].[FirstName] IS NOT NULL) AND (LEFT([f].[FirstName], LEN(@__prm7_0)) <> @__prm7_0))",
-                //
-                @"SELECT [f].[FirstName]
->>>>>>> 021fbcb7
 FROM [FunkyCustomers] AS [f]
 WHERE 0 = 1");
     }
@@ -278,73 +222,38 @@
         AssertSql(
             @"SELECT [f].[Id], [f].[FirstName], [f].[LastName], [f].[NullableBool]
 FROM [FunkyCustomers] AS [f]
-<<<<<<< HEAD
-WHERE [f].[FirstName] IS NOT NULL AND ([f].[FirstName] LIKE N'\[%' ESCAPE N'\')",
+WHERE ([f].[FirstName] IS NOT NULL) AND ([f].[FirstName] LIKE N'\[%' ESCAPE N'\')",
             //
             @"SELECT [f].[Id], [f].[FirstName], [f].[LastName], [f].[NullableBool]
 FROM [FunkyCustomers] AS [f]
-WHERE [f].[FirstName] IS NOT NULL AND ([f].[FirstName] LIKE N'B\[%' ESCAPE N'\')",
+WHERE ([f].[FirstName] IS NOT NULL) AND ([f].[FirstName] LIKE N'B\[%' ESCAPE N'\')",
             //
             @"SELECT [f].[Id], [f].[FirstName], [f].[LastName], [f].[NullableBool]
 FROM [FunkyCustomers] AS [f]
-WHERE [f].[FirstName] IS NOT NULL AND ([f].[FirstName] LIKE N'B\[\[a^%' ESCAPE N'\')",
+WHERE ([f].[FirstName] IS NOT NULL) AND ([f].[FirstName] LIKE N'B\[\[a^%' ESCAPE N'\')",
             //
             @"@__prm1_0='[' (Size = 4000)
 
 SELECT [f].[Id], [f].[FirstName], [f].[LastName], [f].[NullableBool]
 FROM [FunkyCustomers] AS [f]
-WHERE @__prm1_0 = N'' OR ([f].[FirstName] IS NOT NULL AND LEFT([f].[FirstName], LEN(@__prm1_0)) = @__prm1_0)",
+WHERE @__prm1_0 = N'' OR (([f].[FirstName] IS NOT NULL) AND LEFT([f].[FirstName], LEN(@__prm1_0)) = @__prm1_0)",
             //
             @"@__prm2_0='B[' (Size = 4000)
 
 SELECT [f].[Id], [f].[FirstName], [f].[LastName], [f].[NullableBool]
 FROM [FunkyCustomers] AS [f]
-WHERE @__prm2_0 = N'' OR ([f].[FirstName] IS NOT NULL AND LEFT([f].[FirstName], LEN(@__prm2_0)) = @__prm2_0)",
+WHERE @__prm2_0 = N'' OR (([f].[FirstName] IS NOT NULL) AND LEFT([f].[FirstName], LEN(@__prm2_0)) = @__prm2_0)",
             //
             @"@__prm3_0='B[[a^' (Size = 4000)
 
 SELECT [f].[Id], [f].[FirstName], [f].[LastName], [f].[NullableBool]
 FROM [FunkyCustomers] AS [f]
-WHERE @__prm3_0 = N'' OR ([f].[FirstName] IS NOT NULL AND LEFT([f].[FirstName], LEN(@__prm3_0)) = @__prm3_0)",
+WHERE @__prm3_0 = N'' OR (([f].[FirstName] IS NOT NULL) AND LEFT([f].[FirstName], LEN(@__prm3_0)) = @__prm3_0)",
             //
             @"SELECT [f].[Id], [f].[FirstName], [f].[LastName], [f].[NullableBool]
 FROM [FunkyCustomers] AS [f]
 WHERE [f].[LastName] = N'' OR ([f].[FirstName] IS NOT NULL AND [f].[LastName] IS NOT NULL AND LEFT([f].[FirstName], LEN([f].[LastName])) = [f].[LastName])");
     }
-=======
-WHERE ([f].[FirstName] IS NOT NULL) AND ([f].[FirstName] LIKE N'\[%' ESCAPE N'\')",
-                //
-                @"SELECT [f].[Id], [f].[FirstName], [f].[LastName], [f].[NullableBool]
-FROM [FunkyCustomers] AS [f]
-WHERE ([f].[FirstName] IS NOT NULL) AND ([f].[FirstName] LIKE N'B\[%' ESCAPE N'\')",
-                //
-                @"SELECT [f].[Id], [f].[FirstName], [f].[LastName], [f].[NullableBool]
-FROM [FunkyCustomers] AS [f]
-WHERE ([f].[FirstName] IS NOT NULL) AND ([f].[FirstName] LIKE N'B\[\[a^%' ESCAPE N'\')",
-                //
-                @"@__prm1_0='[' (Size = 4000)
-
-SELECT [f].[Id], [f].[FirstName], [f].[LastName], [f].[NullableBool]
-FROM [FunkyCustomers] AS [f]
-WHERE (@__prm1_0 = N'') OR (([f].[FirstName] IS NOT NULL) AND (LEFT([f].[FirstName], LEN(@__prm1_0)) = @__prm1_0))",
-                //
-                @"@__prm2_0='B[' (Size = 4000)
-
-SELECT [f].[Id], [f].[FirstName], [f].[LastName], [f].[NullableBool]
-FROM [FunkyCustomers] AS [f]
-WHERE (@__prm2_0 = N'') OR (([f].[FirstName] IS NOT NULL) AND (LEFT([f].[FirstName], LEN(@__prm2_0)) = @__prm2_0))",
-                //
-                @"@__prm3_0='B[[a^' (Size = 4000)
-
-SELECT [f].[Id], [f].[FirstName], [f].[LastName], [f].[NullableBool]
-FROM [FunkyCustomers] AS [f]
-WHERE (@__prm3_0 = N'') OR (([f].[FirstName] IS NOT NULL) AND (LEFT([f].[FirstName], LEN(@__prm3_0)) = @__prm3_0))",
-                //
-                @"SELECT [f].[Id], [f].[FirstName], [f].[LastName], [f].[NullableBool]
-FROM [FunkyCustomers] AS [f]
-WHERE ([f].[LastName] = N'') OR (([f].[FirstName] IS NOT NULL) AND (([f].[LastName] IS NOT NULL) AND (LEFT([f].[FirstName], LEN([f].[LastName])) = [f].[LastName])))");
-        }
->>>>>>> 021fbcb7
 
     public override async Task String_starts_with_on_argument_with_wildcard_column(bool async)
     {
@@ -354,13 +263,8 @@
             @"SELECT [f].[FirstName] AS [fn], [f0].[LastName] AS [ln]
 FROM [FunkyCustomers] AS [f]
 CROSS JOIN [FunkyCustomers] AS [f0]
-<<<<<<< HEAD
 WHERE [f0].[LastName] = N'' OR ([f].[FirstName] IS NOT NULL AND [f0].[LastName] IS NOT NULL AND LEFT([f].[FirstName], LEN([f0].[LastName])) = [f0].[LastName])");
     }
-=======
-WHERE ([f0].[LastName] = N'') OR (([f].[FirstName] IS NOT NULL) AND (([f0].[LastName] IS NOT NULL) AND (LEFT([f].[FirstName], LEN([f0].[LastName])) = [f0].[LastName])))");
-        }
->>>>>>> 021fbcb7
 
     public override async Task String_starts_with_on_argument_with_wildcard_column_negated(bool async)
     {
@@ -370,13 +274,8 @@
             @"SELECT [f].[FirstName] AS [fn], [f0].[LastName] AS [ln]
 FROM [FunkyCustomers] AS [f]
 CROSS JOIN [FunkyCustomers] AS [f0]
-<<<<<<< HEAD
 WHERE ([f0].[LastName] <> N'' OR [f0].[LastName] IS NULL) AND [f].[FirstName] IS NOT NULL AND [f0].[LastName] IS NOT NULL AND LEFT([f].[FirstName], LEN([f0].[LastName])) <> [f0].[LastName]");
     }
-=======
-WHERE (([f0].[LastName] <> N'') OR ([f0].[LastName] IS NULL)) AND (([f].[FirstName] IS NOT NULL) AND (([f0].[LastName] IS NOT NULL) AND (LEFT([f].[FirstName], LEN([f0].[LastName])) <> [f0].[LastName])))");
-        }
->>>>>>> 021fbcb7
 
     public override async Task String_ends_with_on_argument_with_wildcard_constant(bool async)
     {
@@ -385,23 +284,13 @@
         AssertSql(
             @"SELECT [f].[FirstName]
 FROM [FunkyCustomers] AS [f]
-<<<<<<< HEAD
-WHERE [f].[FirstName] IS NOT NULL AND ([f].[FirstName] LIKE N'%\%B' ESCAPE N'\')",
-            //
-            @"SELECT [f].[FirstName]
-FROM [FunkyCustomers] AS [f]
-WHERE [f].[FirstName] IS NOT NULL AND ([f].[FirstName] LIKE N'%a\_' ESCAPE N'\')",
-            //
-            @"SELECT [f].[FirstName]
-=======
 WHERE ([f].[FirstName] IS NOT NULL) AND ([f].[FirstName] LIKE N'%\%B' ESCAPE N'\')",
-                //
-                @"SELECT [f].[FirstName]
+            //
+            @"SELECT [f].[FirstName]
 FROM [FunkyCustomers] AS [f]
 WHERE ([f].[FirstName] IS NOT NULL) AND ([f].[FirstName] LIKE N'%a\_' ESCAPE N'\')",
-                //
-                @"SELECT [f].[FirstName]
->>>>>>> 021fbcb7
+            //
+            @"SELECT [f].[FirstName]
 FROM [FunkyCustomers] AS [f]
 WHERE 0 = 1",
             //
@@ -410,23 +299,13 @@
             //
             @"SELECT [f].[FirstName]
 FROM [FunkyCustomers] AS [f]
-<<<<<<< HEAD
-WHERE [f].[FirstName] IS NOT NULL AND ([f].[FirstName] LIKE N'%\_Ba\_' ESCAPE N'\')",
-            //
-            @"SELECT [f].[FirstName]
-FROM [FunkyCustomers] AS [f]
-WHERE [f].[FirstName] IS NOT NULL AND NOT ([f].[FirstName] LIKE N'%\%B\%a\%r' ESCAPE N'\')",
-            //
-            @"SELECT [f].[FirstName]
-=======
 WHERE ([f].[FirstName] IS NOT NULL) AND ([f].[FirstName] LIKE N'%\_Ba\_' ESCAPE N'\')",
-                //
-                @"SELECT [f].[FirstName]
+            //
+            @"SELECT [f].[FirstName]
 FROM [FunkyCustomers] AS [f]
 WHERE ([f].[FirstName] IS NOT NULL) AND NOT ([f].[FirstName] LIKE N'%\%B\%a\%r' ESCAPE N'\')",
-                //
-                @"SELECT [f].[FirstName]
->>>>>>> 021fbcb7
+            //
+            @"SELECT [f].[FirstName]
 FROM [FunkyCustomers] AS [f]
 WHERE 0 = 1",
             //
@@ -444,27 +323,15 @@
 
 SELECT [f].[FirstName]
 FROM [FunkyCustomers] AS [f]
-<<<<<<< HEAD
-WHERE @__prm1_0 = N'' OR ([f].[FirstName] IS NOT NULL AND RIGHT([f].[FirstName], LEN(@__prm1_0)) = @__prm1_0)",
+WHERE @__prm1_0 = N'' OR (([f].[FirstName] IS NOT NULL) AND RIGHT([f].[FirstName], LEN(@__prm1_0)) = @__prm1_0)",
             //
             @"@__prm2_0='a_' (Size = 4000)
 
 SELECT [f].[FirstName]
 FROM [FunkyCustomers] AS [f]
-WHERE @__prm2_0 = N'' OR ([f].[FirstName] IS NOT NULL AND RIGHT([f].[FirstName], LEN(@__prm2_0)) = @__prm2_0)",
-            //
-            @"SELECT [f].[FirstName]
-=======
-WHERE (@__prm1_0 = N'') OR (([f].[FirstName] IS NOT NULL) AND (RIGHT([f].[FirstName], LEN(@__prm1_0)) = @__prm1_0))",
-                //
-                @"@__prm2_0='a_' (Size = 4000)
-
-SELECT [f].[FirstName]
-FROM [FunkyCustomers] AS [f]
-WHERE (@__prm2_0 = N'') OR (([f].[FirstName] IS NOT NULL) AND (RIGHT([f].[FirstName], LEN(@__prm2_0)) = @__prm2_0))",
-                //
-                @"SELECT [f].[FirstName]
->>>>>>> 021fbcb7
+WHERE @__prm2_0 = N'' OR (([f].[FirstName] IS NOT NULL) AND RIGHT([f].[FirstName], LEN(@__prm2_0)) = @__prm2_0)",
+            //
+            @"SELECT [f].[FirstName]
 FROM [FunkyCustomers] AS [f]
 WHERE 0 = 1",
             //
@@ -472,14 +339,13 @@
 
 SELECT [f].[FirstName]
 FROM [FunkyCustomers] AS [f]
-<<<<<<< HEAD
-WHERE @__prm4_0 = N'' OR ([f].[FirstName] IS NOT NULL AND RIGHT([f].[FirstName], LEN(@__prm4_0)) = @__prm4_0)",
+WHERE @__prm4_0 = N'' OR (([f].[FirstName] IS NOT NULL) AND RIGHT([f].[FirstName], LEN(@__prm4_0)) = @__prm4_0)",
             //
             @"@__prm5_0='_Ba_' (Size = 4000)
 
 SELECT [f].[FirstName]
 FROM [FunkyCustomers] AS [f]
-WHERE @__prm5_0 = N'' OR ([f].[FirstName] IS NOT NULL AND RIGHT([f].[FirstName], LEN(@__prm5_0)) = @__prm5_0)",
+WHERE @__prm5_0 = N'' OR (([f].[FirstName] IS NOT NULL) AND RIGHT([f].[FirstName], LEN(@__prm5_0)) = @__prm5_0)",
             //
             @"@__prm6_0='%B%a%r' (Size = 4000)
 
@@ -494,29 +360,6 @@
 WHERE @__prm7_0 <> N'' AND [f].[FirstName] IS NOT NULL AND RIGHT([f].[FirstName], LEN(@__prm7_0)) <> @__prm7_0",
             //
             @"SELECT [f].[FirstName]
-=======
-WHERE (@__prm4_0 = N'') OR (([f].[FirstName] IS NOT NULL) AND (RIGHT([f].[FirstName], LEN(@__prm4_0)) = @__prm4_0))",
-                //
-                @"@__prm5_0='_Ba_' (Size = 4000)
-
-SELECT [f].[FirstName]
-FROM [FunkyCustomers] AS [f]
-WHERE (@__prm5_0 = N'') OR (([f].[FirstName] IS NOT NULL) AND (RIGHT([f].[FirstName], LEN(@__prm5_0)) = @__prm5_0))",
-                //
-                @"@__prm6_0='%B%a%r' (Size = 4000)
-
-SELECT [f].[FirstName]
-FROM [FunkyCustomers] AS [f]
-WHERE (@__prm6_0 <> N'') AND (([f].[FirstName] IS NOT NULL) AND (RIGHT([f].[FirstName], LEN(@__prm6_0)) <> @__prm6_0))",
-                //
-                @"@__prm7_0='' (Size = 4000)
-
-SELECT [f].[FirstName]
-FROM [FunkyCustomers] AS [f]
-WHERE (@__prm7_0 <> N'') AND (([f].[FirstName] IS NOT NULL) AND (RIGHT([f].[FirstName], LEN(@__prm7_0)) <> @__prm7_0))",
-                //
-                @"SELECT [f].[FirstName]
->>>>>>> 021fbcb7
 FROM [FunkyCustomers] AS [f]
 WHERE 0 = 1");
     }
@@ -529,13 +372,8 @@
             @"SELECT [f].[FirstName] AS [fn], [f0].[LastName] AS [ln]
 FROM [FunkyCustomers] AS [f]
 CROSS JOIN [FunkyCustomers] AS [f0]
-<<<<<<< HEAD
 WHERE [f0].[LastName] = N'' OR ([f].[FirstName] IS NOT NULL AND [f0].[LastName] IS NOT NULL AND RIGHT([f].[FirstName], LEN([f0].[LastName])) = [f0].[LastName])");
     }
-=======
-WHERE ([f0].[LastName] = N'') OR (([f].[FirstName] IS NOT NULL) AND (([f0].[LastName] IS NOT NULL) AND (RIGHT([f].[FirstName], LEN([f0].[LastName])) = [f0].[LastName])))");
-        }
->>>>>>> 021fbcb7
 
     public override async Task String_ends_with_on_argument_with_wildcard_column_negated(bool async)
     {
@@ -545,13 +383,8 @@
             @"SELECT [f].[FirstName] AS [fn], [f0].[LastName] AS [ln]
 FROM [FunkyCustomers] AS [f]
 CROSS JOIN [FunkyCustomers] AS [f0]
-<<<<<<< HEAD
 WHERE ([f0].[LastName] <> N'' OR [f0].[LastName] IS NULL) AND [f].[FirstName] IS NOT NULL AND [f0].[LastName] IS NOT NULL AND RIGHT([f].[FirstName], LEN([f0].[LastName])) <> [f0].[LastName]");
     }
-=======
-WHERE (([f0].[LastName] <> N'') OR ([f0].[LastName] IS NULL)) AND (([f].[FirstName] IS NOT NULL) AND (([f0].[LastName] IS NOT NULL) AND (RIGHT([f].[FirstName], LEN([f0].[LastName])) <> [f0].[LastName])))");
-        }
->>>>>>> 021fbcb7
 
     public override async Task String_ends_with_inside_conditional(bool async)
     {
@@ -562,11 +395,7 @@
 FROM [FunkyCustomers] AS [f]
 CROSS JOIN [FunkyCustomers] AS [f0]
 WHERE CASE
-<<<<<<< HEAD
     WHEN [f0].[LastName] = N'' OR ([f].[FirstName] IS NOT NULL AND [f0].[LastName] IS NOT NULL AND RIGHT([f].[FirstName], LEN([f0].[LastName])) = [f0].[LastName]) THEN CAST(1 AS bit)
-=======
-    WHEN ([f0].[LastName] = N'') OR (([f].[FirstName] IS NOT NULL) AND (([f0].[LastName] IS NOT NULL) AND (RIGHT([f].[FirstName], LEN([f0].[LastName])) = [f0].[LastName]))) THEN CAST(1 AS bit)
->>>>>>> 021fbcb7
     ELSE CAST(0 AS bit)
 END = CAST(1 AS bit)");
     }
@@ -580,11 +409,7 @@
 FROM [FunkyCustomers] AS [f]
 CROSS JOIN [FunkyCustomers] AS [f0]
 WHERE CASE
-<<<<<<< HEAD
     WHEN ([f0].[LastName] <> N'' OR [f0].[LastName] IS NULL) AND [f].[FirstName] IS NOT NULL AND [f0].[LastName] IS NOT NULL AND RIGHT([f].[FirstName], LEN([f0].[LastName])) <> [f0].[LastName] THEN CAST(1 AS bit)
-=======
-    WHEN (([f0].[LastName] <> N'') OR ([f0].[LastName] IS NULL)) AND (([f].[FirstName] IS NOT NULL) AND (([f0].[LastName] IS NOT NULL) AND (RIGHT([f].[FirstName], LEN([f0].[LastName])) <> [f0].[LastName]))) THEN CAST(1 AS bit)
->>>>>>> 021fbcb7
     ELSE CAST(0 AS bit)
 END = CAST(1 AS bit)");
     }
@@ -598,11 +423,7 @@
 FROM [FunkyCustomers] AS [f]
 CROSS JOIN [FunkyCustomers] AS [f0]
 WHERE CASE
-<<<<<<< HEAD
     WHEN ([f0].[LastName] = N'' AND [f0].[LastName] IS NOT NULL) OR ([f].[FirstName] IS NOT NULL AND [f0].[LastName] IS NOT NULL AND RIGHT([f].[FirstName], LEN([f0].[LastName])) = [f0].[LastName]) THEN CAST(1 AS bit)
-=======
-    WHEN (([f0].[LastName] = N'') AND ([f0].[LastName] IS NOT NULL)) OR (([f].[FirstName] IS NOT NULL) AND (([f0].[LastName] IS NOT NULL) AND (RIGHT([f].[FirstName], LEN([f0].[LastName])) = [f0].[LastName]))) THEN CAST(1 AS bit)
->>>>>>> 021fbcb7
     ELSE CAST(0 AS bit)
 END = [f].[NullableBool]");
     }
@@ -615,13 +436,8 @@
             @"SELECT [f].[Id], [f].[FirstName], [f].[LastName], [f].[NullableBool], [f0].[Id], [f0].[FirstName], [f0].[LastName], [f0].[NullableBool]
 FROM [FunkyCustomers] AS [f]
 CROSS JOIN [FunkyCustomers] AS [f0]
-<<<<<<< HEAD
 WHERE CASE
     WHEN ([f0].[LastName] = N'' AND [f0].[LastName] IS NOT NULL) OR ([f].[FirstName] IS NOT NULL AND [f0].[LastName] IS NOT NULL AND RIGHT([f].[FirstName], LEN([f0].[LastName])) = [f0].[LastName]) THEN CAST(1 AS bit)
-=======
-WHERE (CASE
-    WHEN (([f0].[LastName] = N'') AND ([f0].[LastName] IS NOT NULL)) OR (([f].[FirstName] IS NOT NULL) AND (([f0].[LastName] IS NOT NULL) AND (RIGHT([f].[FirstName], LEN([f0].[LastName])) = [f0].[LastName]))) THEN CAST(1 AS bit)
->>>>>>> 021fbcb7
     ELSE CAST(0 AS bit)
 END <> [f].[NullableBool] OR ([f].[NullableBool] IS NULL)");
     }

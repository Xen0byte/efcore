--- conflicted
+++ resolved
@@ -27,18 +27,11 @@
 
         AssertSql(
             @"@__ef_filter__TenantPrefix_0='B' (Size = 4000)
-<<<<<<< HEAD
+@__ef_filter__TenantPrefix_0_1='B' (Size = 40)
 
 SELECT COUNT(*)
 FROM [Customers] AS [c]
-WHERE @__ef_filter__TenantPrefix_0 = N'' OR ([c].[CompanyName] IS NOT NULL AND LEFT([c].[CompanyName], LEN(@__ef_filter__TenantPrefix_0)) = @__ef_filter__TenantPrefix_0)");
-=======
-@__ef_filter__TenantPrefix_0_1='B' (Size = 40)
-
-SELECT COUNT(*)
-FROM [Customers] AS [c]
-WHERE @__ef_filter__TenantPrefix_0 = N'' OR ([c].[CompanyName] IS NOT NULL AND LEFT([c].[CompanyName], LEN(@__ef_filter__TenantPrefix_0_1)) = @__ef_filter__TenantPrefix_0)");
->>>>>>> 5d0d937a
+WHERE @__ef_filter__TenantPrefix_0 = N'' OR ([c].[CompanyName] IS NOT NULL AND LEFT([c].[CompanyName], LEN(@__ef_filter__TenantPrefix_0_1)) = @__ef_filter__TenantPrefix_0)");
     }
 
     public override async Task Materialized_query(bool async)
@@ -47,18 +40,11 @@
 
         AssertSql(
             @"@__ef_filter__TenantPrefix_0='B' (Size = 4000)
-<<<<<<< HEAD
-
-SELECT [c].[CustomerID], [c].[Address], [c].[City], [c].[CompanyName], [c].[ContactName], [c].[ContactTitle], [c].[Country], [c].[Fax], [c].[Phone], [c].[PostalCode], [c].[Region]
-FROM [Customers] AS [c]
-WHERE @__ef_filter__TenantPrefix_0 = N'' OR ([c].[CompanyName] IS NOT NULL AND LEFT([c].[CompanyName], LEN(@__ef_filter__TenantPrefix_0)) = @__ef_filter__TenantPrefix_0)");
-=======
-@__ef_filter__TenantPrefix_0_1='B' (Size = 40)
-
-SELECT [c].[CustomerID], [c].[Address], [c].[City], [c].[CompanyName], [c].[ContactName], [c].[ContactTitle], [c].[Country], [c].[Fax], [c].[Phone], [c].[PostalCode], [c].[Region]
-FROM [Customers] AS [c]
-WHERE @__ef_filter__TenantPrefix_0 = N'' OR ([c].[CompanyName] IS NOT NULL AND LEFT([c].[CompanyName], LEN(@__ef_filter__TenantPrefix_0_1)) = @__ef_filter__TenantPrefix_0)");
->>>>>>> 5d0d937a
+@__ef_filter__TenantPrefix_0_1='B' (Size = 40)
+
+SELECT [c].[CustomerID], [c].[Address], [c].[City], [c].[CompanyName], [c].[ContactName], [c].[ContactTitle], [c].[Country], [c].[Fax], [c].[Phone], [c].[PostalCode], [c].[Region]
+FROM [Customers] AS [c]
+WHERE @__ef_filter__TenantPrefix_0 = N'' OR ([c].[CompanyName] IS NOT NULL AND LEFT([c].[CompanyName], LEN(@__ef_filter__TenantPrefix_0_1)) = @__ef_filter__TenantPrefix_0)");
     }
 
     public override async Task Find(bool async)
@@ -67,19 +53,12 @@
 
         AssertSql(
             @"@__ef_filter__TenantPrefix_0='B' (Size = 4000)
-<<<<<<< HEAD
-=======
-@__ef_filter__TenantPrefix_0_1='B' (Size = 40)
->>>>>>> 5d0d937a
+@__ef_filter__TenantPrefix_0_1='B' (Size = 40)
 @__p_0='ALFKI' (Size = 5) (DbType = StringFixedLength)
 
 SELECT TOP(1) [c].[CustomerID], [c].[Address], [c].[City], [c].[CompanyName], [c].[ContactName], [c].[ContactTitle], [c].[Country], [c].[Fax], [c].[Phone], [c].[PostalCode], [c].[Region]
 FROM [Customers] AS [c]
-<<<<<<< HEAD
-WHERE (@__ef_filter__TenantPrefix_0 = N'' OR ([c].[CompanyName] IS NOT NULL AND LEFT([c].[CompanyName], LEN(@__ef_filter__TenantPrefix_0)) = @__ef_filter__TenantPrefix_0)) AND [c].[CustomerID] = @__p_0");
-=======
 WHERE (@__ef_filter__TenantPrefix_0 = N'' OR ([c].[CompanyName] IS NOT NULL AND LEFT([c].[CompanyName], LEN(@__ef_filter__TenantPrefix_0_1)) = @__ef_filter__TenantPrefix_0)) AND [c].[CustomerID] = @__p_0");
->>>>>>> 5d0d937a
     }
 
     public override async Task Materialized_query_parameter(bool async)
@@ -88,18 +67,11 @@
 
         AssertSql(
             @"@__ef_filter__TenantPrefix_0='F' (Size = 4000)
-<<<<<<< HEAD
-
-SELECT [c].[CustomerID], [c].[Address], [c].[City], [c].[CompanyName], [c].[ContactName], [c].[ContactTitle], [c].[Country], [c].[Fax], [c].[Phone], [c].[PostalCode], [c].[Region]
-FROM [Customers] AS [c]
-WHERE @__ef_filter__TenantPrefix_0 = N'' OR ([c].[CompanyName] IS NOT NULL AND LEFT([c].[CompanyName], LEN(@__ef_filter__TenantPrefix_0)) = @__ef_filter__TenantPrefix_0)");
-=======
 @__ef_filter__TenantPrefix_0_1='F' (Size = 40)
 
 SELECT [c].[CustomerID], [c].[Address], [c].[City], [c].[CompanyName], [c].[ContactName], [c].[ContactTitle], [c].[Country], [c].[Fax], [c].[Phone], [c].[PostalCode], [c].[Region]
 FROM [Customers] AS [c]
 WHERE @__ef_filter__TenantPrefix_0 = N'' OR ([c].[CompanyName] IS NOT NULL AND LEFT([c].[CompanyName], LEN(@__ef_filter__TenantPrefix_0_1)) = @__ef_filter__TenantPrefix_0)");
->>>>>>> 5d0d937a
     }
 
     public override async Task Materialized_query_parameter_new_context(bool async)
@@ -108,18 +80,6 @@
 
         AssertSql(
             @"@__ef_filter__TenantPrefix_0='B' (Size = 4000)
-<<<<<<< HEAD
-
-SELECT [c].[CustomerID], [c].[Address], [c].[City], [c].[CompanyName], [c].[ContactName], [c].[ContactTitle], [c].[Country], [c].[Fax], [c].[Phone], [c].[PostalCode], [c].[Region]
-FROM [Customers] AS [c]
-WHERE @__ef_filter__TenantPrefix_0 = N'' OR ([c].[CompanyName] IS NOT NULL AND LEFT([c].[CompanyName], LEN(@__ef_filter__TenantPrefix_0)) = @__ef_filter__TenantPrefix_0)",
-            //
-            @"@__ef_filter__TenantPrefix_0='T' (Size = 4000)
-
-SELECT [c].[CustomerID], [c].[Address], [c].[City], [c].[CompanyName], [c].[ContactName], [c].[ContactTitle], [c].[Country], [c].[Fax], [c].[Phone], [c].[PostalCode], [c].[Region]
-FROM [Customers] AS [c]
-WHERE @__ef_filter__TenantPrefix_0 = N'' OR ([c].[CompanyName] IS NOT NULL AND LEFT([c].[CompanyName], LEN(@__ef_filter__TenantPrefix_0)) = @__ef_filter__TenantPrefix_0)");
-=======
 @__ef_filter__TenantPrefix_0_1='B' (Size = 40)
 
 SELECT [c].[CustomerID], [c].[Address], [c].[City], [c].[CompanyName], [c].[ContactName], [c].[ContactTitle], [c].[Country], [c].[Fax], [c].[Phone], [c].[PostalCode], [c].[Region]
@@ -132,7 +92,6 @@
 SELECT [c].[CustomerID], [c].[Address], [c].[City], [c].[CompanyName], [c].[ContactName], [c].[ContactTitle], [c].[Country], [c].[Fax], [c].[Phone], [c].[PostalCode], [c].[Region]
 FROM [Customers] AS [c]
 WHERE @__ef_filter__TenantPrefix_0 = N'' OR ([c].[CompanyName] IS NOT NULL AND LEFT([c].[CompanyName], LEN(@__ef_filter__TenantPrefix_0_1)) = @__ef_filter__TenantPrefix_0)");
->>>>>>> 5d0d937a
     }
 
     public override async Task Projection_query_parameter(bool async)
@@ -141,38 +100,24 @@
 
         AssertSql(
             @"@__ef_filter__TenantPrefix_0='F' (Size = 4000)
-<<<<<<< HEAD
+@__ef_filter__TenantPrefix_0_1='F' (Size = 40)
 
 SELECT [c].[CustomerID]
 FROM [Customers] AS [c]
-WHERE @__ef_filter__TenantPrefix_0 = N'' OR ([c].[CompanyName] IS NOT NULL AND LEFT([c].[CompanyName], LEN(@__ef_filter__TenantPrefix_0)) = @__ef_filter__TenantPrefix_0)");
-=======
-@__ef_filter__TenantPrefix_0_1='F' (Size = 40)
+WHERE @__ef_filter__TenantPrefix_0 = N'' OR ([c].[CompanyName] IS NOT NULL AND LEFT([c].[CompanyName], LEN(@__ef_filter__TenantPrefix_0_1)) = @__ef_filter__TenantPrefix_0)");
+    }
+
+    public override async Task Projection_query(bool async)
+    {
+        await base.Projection_query(async);
+
+        AssertSql(
+            @"@__ef_filter__TenantPrefix_0='B' (Size = 4000)
+@__ef_filter__TenantPrefix_0_1='B' (Size = 40)
 
 SELECT [c].[CustomerID]
 FROM [Customers] AS [c]
 WHERE @__ef_filter__TenantPrefix_0 = N'' OR ([c].[CompanyName] IS NOT NULL AND LEFT([c].[CompanyName], LEN(@__ef_filter__TenantPrefix_0_1)) = @__ef_filter__TenantPrefix_0)");
->>>>>>> 5d0d937a
-    }
-
-    public override async Task Projection_query(bool async)
-    {
-        await base.Projection_query(async);
-
-        AssertSql(
-            @"@__ef_filter__TenantPrefix_0='B' (Size = 4000)
-<<<<<<< HEAD
-
-SELECT [c].[CustomerID]
-FROM [Customers] AS [c]
-WHERE @__ef_filter__TenantPrefix_0 = N'' OR ([c].[CompanyName] IS NOT NULL AND LEFT([c].[CompanyName], LEN(@__ef_filter__TenantPrefix_0)) = @__ef_filter__TenantPrefix_0)");
-=======
-@__ef_filter__TenantPrefix_0_1='B' (Size = 40)
-
-SELECT [c].[CustomerID]
-FROM [Customers] AS [c]
-WHERE @__ef_filter__TenantPrefix_0 = N'' OR ([c].[CompanyName] IS NOT NULL AND LEFT([c].[CompanyName], LEN(@__ef_filter__TenantPrefix_0_1)) = @__ef_filter__TenantPrefix_0)");
->>>>>>> 5d0d937a
     }
 
     public override async Task Include_query(bool async)
@@ -181,10 +126,7 @@
 
         AssertSql(
             @"@__ef_filter__TenantPrefix_0='B' (Size = 4000)
-<<<<<<< HEAD
-=======
-@__ef_filter__TenantPrefix_0_1='B' (Size = 40)
->>>>>>> 5d0d937a
+@__ef_filter__TenantPrefix_0_1='B' (Size = 40)
 
 SELECT [c].[CustomerID], [c].[Address], [c].[City], [c].[CompanyName], [c].[ContactName], [c].[ContactTitle], [c].[Country], [c].[Fax], [c].[Phone], [c].[PostalCode], [c].[Region], [t0].[OrderID], [t0].[CustomerID], [t0].[EmployeeID], [t0].[OrderDate], [t0].[CustomerID0]
 FROM [Customers] AS [c]
@@ -194,11 +136,7 @@
     LEFT JOIN (
         SELECT [c0].[CustomerID], [c0].[CompanyName]
         FROM [Customers] AS [c0]
-<<<<<<< HEAD
-        WHERE @__ef_filter__TenantPrefix_0 = N'' OR ([c0].[CompanyName] IS NOT NULL AND LEFT([c0].[CompanyName], LEN(@__ef_filter__TenantPrefix_0)) = @__ef_filter__TenantPrefix_0)
-=======
         WHERE @__ef_filter__TenantPrefix_0 = N'' OR ([c0].[CompanyName] IS NOT NULL AND LEFT([c0].[CompanyName], LEN(@__ef_filter__TenantPrefix_0_1)) = @__ef_filter__TenantPrefix_0)
->>>>>>> 5d0d937a
     ) AS [t] ON [o].[CustomerID] = [t].[CustomerID]
     WHERE [t].[CustomerID] IS NOT NULL AND [t].[CompanyName] IS NOT NULL
 ) AS [t0] ON [c].[CustomerID] = [t0].[CustomerID]
@@ -223,21 +161,14 @@
 
         AssertSql(
             @"@__ef_filter__TenantPrefix_0='B' (Size = 4000)
-<<<<<<< HEAD
-=======
-@__ef_filter__TenantPrefix_0_1='B' (Size = 40)
->>>>>>> 5d0d937a
+@__ef_filter__TenantPrefix_0_1='B' (Size = 40)
 
 SELECT [o].[OrderID], [o].[CustomerID], [o].[EmployeeID], [o].[OrderDate], [t].[CustomerID], [t].[Address], [t].[City], [t].[CompanyName], [t].[ContactName], [t].[ContactTitle], [t].[Country], [t].[Fax], [t].[Phone], [t].[PostalCode], [t].[Region]
 FROM [Orders] AS [o]
 LEFT JOIN (
     SELECT [c].[CustomerID], [c].[Address], [c].[City], [c].[CompanyName], [c].[ContactName], [c].[ContactTitle], [c].[Country], [c].[Fax], [c].[Phone], [c].[PostalCode], [c].[Region]
     FROM [Customers] AS [c]
-<<<<<<< HEAD
-    WHERE @__ef_filter__TenantPrefix_0 = N'' OR ([c].[CompanyName] IS NOT NULL AND LEFT([c].[CompanyName], LEN(@__ef_filter__TenantPrefix_0)) = @__ef_filter__TenantPrefix_0)
-=======
     WHERE @__ef_filter__TenantPrefix_0 = N'' OR ([c].[CompanyName] IS NOT NULL AND LEFT([c].[CompanyName], LEN(@__ef_filter__TenantPrefix_0_1)) = @__ef_filter__TenantPrefix_0)
->>>>>>> 5d0d937a
 ) AS [t] ON [o].[CustomerID] = [t].[CustomerID]
 WHERE [t].[CustomerID] IS NOT NULL AND [t].[CompanyName] IS NOT NULL");
     }
@@ -248,10 +179,7 @@
 
         AssertSql(
             @"@__ef_filter__TenantPrefix_1='B' (Size = 4000)
-<<<<<<< HEAD
-=======
 @__ef_filter__TenantPrefix_1_1='B' (Size = 40)
->>>>>>> 5d0d937a
 @__ef_filter___quantity_0='50'
 
 SELECT [t0].[OrderID], [t0].[CustomerID], [t0].[EmployeeID], [t0].[OrderDate]
@@ -262,11 +190,7 @@
     LEFT JOIN (
         SELECT [c].[CustomerID], [c].[CompanyName]
         FROM [Customers] AS [c]
-<<<<<<< HEAD
-        WHERE @__ef_filter__TenantPrefix_1 = N'' OR ([c].[CompanyName] IS NOT NULL AND LEFT([c].[CompanyName], LEN(@__ef_filter__TenantPrefix_1)) = @__ef_filter__TenantPrefix_1)
-=======
         WHERE @__ef_filter__TenantPrefix_1 = N'' OR ([c].[CompanyName] IS NOT NULL AND LEFT([c].[CompanyName], LEN(@__ef_filter__TenantPrefix_1_1)) = @__ef_filter__TenantPrefix_1)
->>>>>>> 5d0d937a
     ) AS [t] ON [o0].[CustomerID] = [t].[CustomerID]
     WHERE [t].[CustomerID] IS NOT NULL AND [t].[CompanyName] IS NOT NULL
 ) AS [t0] ON [o].[OrderID] = [t0].[OrderID]
@@ -279,10 +203,7 @@
 
         AssertSql(
             @"@__ef_filter__TenantPrefix_0='B' (Size = 4000)
-<<<<<<< HEAD
-=======
-@__ef_filter__TenantPrefix_0_1='B' (Size = 40)
->>>>>>> 5d0d937a
+@__ef_filter__TenantPrefix_0_1='B' (Size = 40)
 @__ef_filter___quantity_1='50'
 
 SELECT [c].[CustomerID], [c].[Address], [c].[City], [c].[CompanyName], [c].[ContactName], [c].[ContactTitle], [c].[Country], [c].[Fax], [c].[Phone], [c].[PostalCode], [c].[Region]
@@ -293,11 +214,7 @@
     LEFT JOIN (
         SELECT [c0].[CustomerID], [c0].[CompanyName]
         FROM [Customers] AS [c0]
-<<<<<<< HEAD
-        WHERE @__ef_filter__TenantPrefix_0 = N'' OR ([c0].[CompanyName] IS NOT NULL AND LEFT([c0].[CompanyName], LEN(@__ef_filter__TenantPrefix_0)) = @__ef_filter__TenantPrefix_0)
-=======
         WHERE @__ef_filter__TenantPrefix_0 = N'' OR ([c0].[CompanyName] IS NOT NULL AND LEFT([c0].[CompanyName], LEN(@__ef_filter__TenantPrefix_0_1)) = @__ef_filter__TenantPrefix_0)
->>>>>>> 5d0d937a
     ) AS [t] ON [o].[CustomerID] = [t].[CustomerID]
     WHERE [t].[CustomerID] IS NOT NULL AND [t].[CompanyName] IS NOT NULL
 ) AS [t0] ON [c].[CustomerID] = [t0].[CustomerID]
@@ -331,20 +248,13 @@
 
         AssertSql(
             @"@__ef_filter__TenantPrefix_0='B' (Size = 4000)
-<<<<<<< HEAD
-=======
-@__ef_filter__TenantPrefix_0_1='B' (Size = 40)
->>>>>>> 5d0d937a
+@__ef_filter__TenantPrefix_0_1='B' (Size = 40)
 
 SELECT [m].[CustomerID], [m].[Address], [m].[City], [m].[CompanyName], [m].[ContactName], [m].[ContactTitle], [m].[Country], [m].[Fax], [m].[Phone], [m].[PostalCode], [m].[Region]
 FROM (
     select * from Customers
 ) AS [m]
-<<<<<<< HEAD
-WHERE @__ef_filter__TenantPrefix_0 = N'' OR ([m].[CompanyName] IS NOT NULL AND LEFT([m].[CompanyName], LEN(@__ef_filter__TenantPrefix_0)) = @__ef_filter__TenantPrefix_0)");
-=======
 WHERE @__ef_filter__TenantPrefix_0 = N'' OR ([m].[CompanyName] IS NOT NULL AND LEFT([m].[CompanyName], LEN(@__ef_filter__TenantPrefix_0_1)) = @__ef_filter__TenantPrefix_0)");
->>>>>>> 5d0d937a
     }
 
     [ConditionalFact]
@@ -359,10 +269,7 @@
 
         AssertSql(
             @"@__ef_filter__TenantPrefix_0='B' (Size = 4000)
-<<<<<<< HEAD
-=======
-@__ef_filter__TenantPrefix_0_1='B' (Size = 40)
->>>>>>> 5d0d937a
+@__ef_filter__TenantPrefix_0_1='B' (Size = 40)
 
 SELECT [m].[OrderID], [m].[CustomerID], [m].[EmployeeID], [m].[OrderDate]
 FROM (
@@ -371,11 +278,7 @@
 LEFT JOIN (
     SELECT [c].[CustomerID], [c].[CompanyName]
     FROM [Customers] AS [c]
-<<<<<<< HEAD
-    WHERE @__ef_filter__TenantPrefix_0 = N'' OR ([c].[CompanyName] IS NOT NULL AND LEFT([c].[CompanyName], LEN(@__ef_filter__TenantPrefix_0)) = @__ef_filter__TenantPrefix_0)
-=======
     WHERE @__ef_filter__TenantPrefix_0 = N'' OR ([c].[CompanyName] IS NOT NULL AND LEFT([c].[CompanyName], LEN(@__ef_filter__TenantPrefix_0_1)) = @__ef_filter__TenantPrefix_0)
->>>>>>> 5d0d937a
 ) AS [t] ON [m].[CustomerID] = [t].[CustomerID]
 WHERE [t].[CustomerID] IS NOT NULL AND [t].[CompanyName] IS NOT NULL");
     }
@@ -386,33 +289,20 @@
 
         AssertSql(
             @"@__ef_filter__TenantPrefix_0='B' (Size = 4000)
-<<<<<<< HEAD
-=======
-@__ef_filter__TenantPrefix_0_1='B' (Size = 40)
->>>>>>> 5d0d937a
+@__ef_filter__TenantPrefix_0_1='B' (Size = 40)
 @__customerID='BERGS' (Size = 5) (DbType = StringFixedLength)
 
 SELECT [c].[CustomerID], [c].[Address], [c].[City], [c].[CompanyName], [c].[ContactName], [c].[ContactTitle], [c].[Country], [c].[Fax], [c].[Phone], [c].[PostalCode], [c].[Region]
 FROM [Customers] AS [c]
-<<<<<<< HEAD
-WHERE (@__ef_filter__TenantPrefix_0 = N'' OR ([c].[CompanyName] IS NOT NULL AND LEFT([c].[CompanyName], LEN(@__ef_filter__TenantPrefix_0)) = @__ef_filter__TenantPrefix_0)) AND [c].[CustomerID] = @__customerID",
-            //
-            @"@__ef_filter__TenantPrefix_0='B' (Size = 4000)
-=======
 WHERE (@__ef_filter__TenantPrefix_0 = N'' OR ([c].[CompanyName] IS NOT NULL AND LEFT([c].[CompanyName], LEN(@__ef_filter__TenantPrefix_0_1)) = @__ef_filter__TenantPrefix_0)) AND [c].[CustomerID] = @__customerID",
             //
             @"@__ef_filter__TenantPrefix_0='B' (Size = 4000)
 @__ef_filter__TenantPrefix_0_1='B' (Size = 40)
->>>>>>> 5d0d937a
 @__customerID='BLAUS' (Size = 5) (DbType = StringFixedLength)
 
 SELECT [c].[CustomerID], [c].[Address], [c].[City], [c].[CompanyName], [c].[ContactName], [c].[ContactTitle], [c].[Country], [c].[Fax], [c].[Phone], [c].[PostalCode], [c].[Region]
 FROM [Customers] AS [c]
-<<<<<<< HEAD
-WHERE (@__ef_filter__TenantPrefix_0 = N'' OR ([c].[CompanyName] IS NOT NULL AND LEFT([c].[CompanyName], LEN(@__ef_filter__TenantPrefix_0)) = @__ef_filter__TenantPrefix_0)) AND [c].[CustomerID] = @__customerID");
-=======
 WHERE (@__ef_filter__TenantPrefix_0 = N'' OR ([c].[CompanyName] IS NOT NULL AND LEFT([c].[CompanyName], LEN(@__ef_filter__TenantPrefix_0_1)) = @__ef_filter__TenantPrefix_0)) AND [c].[CustomerID] = @__customerID");
->>>>>>> 5d0d937a
     }
 
     public override async Task Entity_Equality(bool async)
@@ -421,21 +311,14 @@
 
         AssertSql(
             @"@__ef_filter__TenantPrefix_0='B' (Size = 4000)
-<<<<<<< HEAD
-=======
-@__ef_filter__TenantPrefix_0_1='B' (Size = 40)
->>>>>>> 5d0d937a
+@__ef_filter__TenantPrefix_0_1='B' (Size = 40)
 
 SELECT [o].[OrderID], [o].[CustomerID], [o].[EmployeeID], [o].[OrderDate]
 FROM [Orders] AS [o]
 LEFT JOIN (
     SELECT [c].[CustomerID], [c].[CompanyName]
     FROM [Customers] AS [c]
-<<<<<<< HEAD
-    WHERE @__ef_filter__TenantPrefix_0 = N'' OR ([c].[CompanyName] IS NOT NULL AND LEFT([c].[CompanyName], LEN(@__ef_filter__TenantPrefix_0)) = @__ef_filter__TenantPrefix_0)
-=======
     WHERE @__ef_filter__TenantPrefix_0 = N'' OR ([c].[CompanyName] IS NOT NULL AND LEFT([c].[CompanyName], LEN(@__ef_filter__TenantPrefix_0_1)) = @__ef_filter__TenantPrefix_0)
->>>>>>> 5d0d937a
 ) AS [t] ON [o].[CustomerID] = [t].[CustomerID]
 WHERE [t].[CustomerID] IS NOT NULL AND [t].[CompanyName] IS NOT NULL");
     }
@@ -453,21 +336,14 @@
 
         AssertSql(
             @"@__ef_filter__TenantPrefix_0='B' (Size = 4000)
-<<<<<<< HEAD
-=======
-@__ef_filter__TenantPrefix_0_1='B' (Size = 40)
->>>>>>> 5d0d937a
+@__ef_filter__TenantPrefix_0_1='B' (Size = 40)
 
 SELECT [o].[OrderID], [o].[CustomerID], [o].[EmployeeID], [o].[OrderDate], [t].[CustomerID], [t].[Address], [t].[City], [t].[CompanyName], [t].[ContactName], [t].[ContactTitle], [t].[Country], [t].[Fax], [t].[Phone], [t].[PostalCode], [t].[Region]
 FROM [Orders] AS [o]
 LEFT JOIN (
     SELECT [c].[CustomerID], [c].[Address], [c].[City], [c].[CompanyName], [c].[ContactName], [c].[ContactTitle], [c].[Country], [c].[Fax], [c].[Phone], [c].[PostalCode], [c].[Region]
     FROM [Customers] AS [c]
-<<<<<<< HEAD
-    WHERE @__ef_filter__TenantPrefix_0 = N'' OR ([c].[CompanyName] IS NOT NULL AND LEFT([c].[CompanyName], LEN(@__ef_filter__TenantPrefix_0)) = @__ef_filter__TenantPrefix_0)
-=======
     WHERE @__ef_filter__TenantPrefix_0 = N'' OR ([c].[CompanyName] IS NOT NULL AND LEFT([c].[CompanyName], LEN(@__ef_filter__TenantPrefix_0_1)) = @__ef_filter__TenantPrefix_0)
->>>>>>> 5d0d937a
 ) AS [t] ON [o].[CustomerID] = [t].[CustomerID]
 WHERE [t].[CustomerID] IS NOT NULL AND [t].[CompanyName] IS NOT NULL");
     }
